--- conflicted
+++ resolved
@@ -70,17 +70,15 @@
 // Submit a usb transfer
 bool usbd_edpt_xfer(uint8_t rhport, uint8_t ep_addr, uint8_t * buffer, uint16_t total_bytes);
 
-<<<<<<< HEAD
 // Abort a scheduled transfer
 bool usbd_edpt_xfer_abort(uint8_t rhport, uint8_t ep_addr);
-=======
+
 // Claim an endpoint before submitting a transfer.
 // If caller does not make any transfer, it must release endpoint for others.
 bool usbd_edpt_claim(uint8_t rhport, uint8_t ep_addr);
 
 // Release an endpoint without submitting a transfer
 bool usbd_edpt_release(uint8_t rhport, uint8_t ep_addr);
->>>>>>> 075334af
 
 // Check if endpoint transferring is complete
 bool usbd_edpt_busy(uint8_t rhport, uint8_t ep_addr);
