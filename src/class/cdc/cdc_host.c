/*
 * The MIT License (MIT)
 *
 * Copyright (c) 2019 Ha Thach (tinyusb.org)
 *
 * Permission is hereby granted, free of charge, to any person obtaining a copy
 * of this software and associated documentation files (the "Software"), to deal
 * in the Software without restriction, including without limitation the rights
 * to use, copy, modify, merge, publish, distribute, sublicense, and/or sell
 * copies of the Software, and to permit persons to whom the Software is
 * furnished to do so, subject to the following conditions:
 *
 * The above copyright notice and this permission notice shall be included in
 * all copies or substantial portions of the Software.
 *
 * THE SOFTWARE IS PROVIDED "AS IS", WITHOUT WARRANTY OF ANY KIND, EXPRESS OR
 * IMPLIED, INCLUDING BUT NOT LIMITED TO THE WARRANTIES OF MERCHANTABILITY,
 * FITNESS FOR A PARTICULAR PURPOSE AND NONINFRINGEMENT. IN NO EVENT SHALL THE
 * AUTHORS OR COPYRIGHT HOLDERS BE LIABLE FOR ANY CLAIM, DAMAGES OR OTHER
 * LIABILITY, WHETHER IN AN ACTION OF CONTRACT, TORT OR OTHERWISE, ARISING FROM,
 * OUT OF OR IN CONNECTION WITH THE SOFTWARE OR THE USE OR OTHER DEALINGS IN
 * THE SOFTWARE.
 *
 * This file is part of the TinyUSB stack.
 *
 * Contribution
 * - Heiko Kuester: CH34x support
 */

#include "tusb_option.h"

#if (CFG_TUH_ENABLED && CFG_TUH_CDC)

#include "host/usbh.h"
#include "host/usbh_pvt.h"

#include "cdc_host.h"

// Level where CFG_TUSB_DEBUG must be at least for this driver is logged
#ifndef CFG_TUH_CDC_LOG_LEVEL
  #define CFG_TUH_CDC_LOG_LEVEL   CFG_TUH_LOG_LEVEL
#endif

#define TU_LOG_DRV(...)   TU_LOG(CFG_TUH_CDC_LOG_LEVEL, __VA_ARGS__)

//--------------------------------------------------------------------+
// Host CDC Interface
//--------------------------------------------------------------------+

typedef struct {
  uint8_t daddr;
  uint8_t bInterfaceNumber;
  uint8_t bInterfaceSubClass;
  uint8_t bInterfaceProtocol;

  uint8_t serial_drid; // Serial Driver ID
  cdc_acm_capability_t acm_capability;
  uint8_t ep_notif;

  uint8_t line_state;                               // DTR (bit0), RTS (bit1)
  TU_ATTR_ALIGNED(4) cdc_line_coding_t line_coding; // Baudrate, stop bits, parity, data width

  tuh_xfer_cb_t user_control_cb;

  struct {
    tu_edpt_stream_t tx;
    tu_edpt_stream_t rx;

    uint8_t tx_ff_buf[CFG_TUH_CDC_TX_BUFSIZE];
    CFG_TUH_MEM_ALIGN uint8_t tx_ep_buf[CFG_TUH_CDC_TX_EPSIZE];

    uint8_t rx_ff_buf[CFG_TUH_CDC_TX_BUFSIZE];
    CFG_TUH_MEM_ALIGN uint8_t rx_ep_buf[CFG_TUH_CDC_TX_EPSIZE];
  } stream;

  #if CFG_TUH_CDC_CH34X
  struct {
    uint32_t  baud_rate;
    uint8_t   mcr;
    uint8_t   msr;
    uint8_t   lcr;
    uint32_t  quirks;
    uint8_t   version;
  } ch34x;
  #endif
} cdch_interface_t;

CFG_TUH_MEM_SECTION
static cdch_interface_t cdch_data[CFG_TUH_CDC];

//--------------------------------------------------------------------+
// Serial Driver
//--------------------------------------------------------------------+

//------------- ACM prototypes -------------//
static bool acm_open(uint8_t daddr, tusb_desc_interface_t const *itf_desc, uint16_t max_len);
static void acm_process_config(tuh_xfer_t* xfer);

static bool acm_set_line_coding(cdch_interface_t* p_cdc, cdc_line_coding_t const* line_coding, tuh_xfer_cb_t complete_cb, uintptr_t user_data);
static bool acm_set_control_line_state(cdch_interface_t* p_cdc, uint16_t line_state, tuh_xfer_cb_t complete_cb, uintptr_t user_data);
static bool acm_set_baudrate(cdch_interface_t* p_cdc, uint32_t baudrate, tuh_xfer_cb_t complete_cb, uintptr_t user_data);

//------------- FTDI prototypes -------------//
#if CFG_TUH_CDC_FTDI
#include "serial/ftdi_sio.h"

static uint16_t const ftdi_vid_pid_list[][2] = {CFG_TUH_CDC_FTDI_VID_PID_LIST };
enum {
<<<<<<< HEAD
  FTDI_PID_COUNT = TU_ARRAY_SIZE(ftdi_pids)
=======
  FTDI_PID_COUNT = sizeof(ftdi_vid_pid_list) / sizeof(ftdi_vid_pid_list[0])
>>>>>>> 938cae81
};

// Store last request baudrate since divisor to baudrate is not easy
static uint32_t _ftdi_requested_baud;

static bool ftdi_open(uint8_t daddr, const tusb_desc_interface_t *itf_desc, uint16_t max_len);
static void ftdi_process_config(tuh_xfer_t* xfer);
static bool ftdi_sio_set_modem_ctrl(cdch_interface_t* p_cdc, uint16_t line_state, tuh_xfer_cb_t complete_cb, uintptr_t user_data);
static bool ftdi_sio_set_baudrate(cdch_interface_t* p_cdc, uint32_t baudrate, tuh_xfer_cb_t complete_cb, uintptr_t user_data);
#endif

//------------- CP210X prototypes -------------//
#if CFG_TUH_CDC_CP210X
#include "serial/cp210x.h"

static uint16_t const cp210x_vid_pid_list[][2] = {CFG_TUH_CDC_CP210X_VID_PID_LIST };
enum {
<<<<<<< HEAD
  CP210X_PID_COUNT = TU_ARRAY_SIZE(cp210x_pids)
=======
  CP210X_PID_COUNT = sizeof(cp210x_vid_pid_list) / sizeof(cp210x_vid_pid_list[0])
>>>>>>> 938cae81
};

static bool cp210x_open(uint8_t daddr, tusb_desc_interface_t const *itf_desc, uint16_t max_len);
static void cp210x_process_config(tuh_xfer_t* xfer);
static bool cp210x_set_modem_ctrl(cdch_interface_t* p_cdc, uint16_t line_state, tuh_xfer_cb_t complete_cb, uintptr_t user_data);
static bool cp210x_set_baudrate(cdch_interface_t* p_cdc, uint32_t baudrate, tuh_xfer_cb_t complete_cb, uintptr_t user_data);
#endif

//------------- CH34x prototypes -------------//
#if CFG_TUH_CDC_CH34X
#include "serial/ch34x.h"

static uint16_t const ch34x_vids_pids[][2] = { CFG_TUH_CDC_CH34X_VID_PID_LIST };
enum {
  CH34X_VID_PID_COUNT = TU_ARRAY_SIZE(ch34x_vids_pids)
};

static bool ch34x_open ( uint8_t daddr, tusb_desc_interface_t const *itf_desc, uint16_t max_len );
static void ch34x_process_config ( tuh_xfer_t* xfer );
static bool ch34x_set_modem_ctrl ( cdch_interface_t* p_cdc, uint16_t line_state, tuh_xfer_cb_t complete_cb, uintptr_t user_data );
static bool ch34x_set_baudrate ( cdch_interface_t* p_cdc, uint32_t baudrate, tuh_xfer_cb_t complete_cb, uintptr_t user_data );
#endif

//------------- Common -------------//

enum {
  SERIAL_DRIVER_ACM = 0,

#if CFG_TUH_CDC_FTDI
  SERIAL_DRIVER_FTDI,
#endif

#if CFG_TUH_CDC_CP210X
  SERIAL_DRIVER_CP210X,
#endif

#if CFG_TUH_CDC_CH34X
  SERIAL_DRIVER_CH34X,
#endif
};

typedef struct {
  void (*const process_set_config)(tuh_xfer_t* xfer);
  bool (*const set_control_line_state)(cdch_interface_t* p_cdc, uint16_t line_state, tuh_xfer_cb_t complete_cb, uintptr_t user_data);
  bool (*const set_baudrate)(cdch_interface_t* p_cdc, uint32_t baudrate, tuh_xfer_cb_t complete_cb, uintptr_t user_data);
} cdch_serial_driver_t;

// Note driver list must be in the same order as SERIAL_DRIVER enum
static const cdch_serial_driver_t serial_drivers[] = {
  { .process_set_config     = acm_process_config,
    .set_control_line_state = acm_set_control_line_state,
    .set_baudrate           = acm_set_baudrate
  },

  #if CFG_TUH_CDC_FTDI
  { .process_set_config     = ftdi_process_config,
    .set_control_line_state = ftdi_sio_set_modem_ctrl,
    .set_baudrate           = ftdi_sio_set_baudrate
  },
  #endif

  #if CFG_TUH_CDC_CP210X
  { .process_set_config     = cp210x_process_config,
    .set_control_line_state = cp210x_set_modem_ctrl,
    .set_baudrate           = cp210x_set_baudrate
  },
  #endif

  #if CFG_TUH_CDC_CH34X
  { .process_set_config     = ch34x_process_config,
    .set_control_line_state = ch34x_set_modem_ctrl,
    .set_baudrate           = ch34x_set_baudrate
  },
#endif
};

enum {
  SERIAL_DRIVER_COUNT = TU_ARRAY_SIZE(serial_drivers)
};

//--------------------------------------------------------------------+
// INTERNAL OBJECT & FUNCTION DECLARATION
//--------------------------------------------------------------------+

static inline cdch_interface_t* get_itf(uint8_t idx) {
  TU_ASSERT(idx < CFG_TUH_CDC, NULL);
  cdch_interface_t* p_cdc = &cdch_data[idx];

  return (p_cdc->daddr != 0) ? p_cdc : NULL;
}

static inline uint8_t get_idx_by_ep_addr(uint8_t daddr, uint8_t ep_addr) {
  for(uint8_t i=0; i<CFG_TUH_CDC; i++) {
    cdch_interface_t* p_cdc = &cdch_data[i];
    if ( (p_cdc->daddr == daddr) &&
         (ep_addr == p_cdc->ep_notif || ep_addr == p_cdc->stream.rx.ep_addr || ep_addr == p_cdc->stream.tx.ep_addr)) {
      return i;
    }
  }

  return TUSB_INDEX_INVALID_8;
}

static cdch_interface_t* make_new_itf(uint8_t daddr, tusb_desc_interface_t const *itf_desc) {
  for(uint8_t i=0; i<CFG_TUH_CDC; i++) {
    if (cdch_data[i].daddr == 0) {
      cdch_interface_t* p_cdc = &cdch_data[i];
      p_cdc->daddr              = daddr;
      p_cdc->bInterfaceNumber   = itf_desc->bInterfaceNumber;
      p_cdc->bInterfaceSubClass = itf_desc->bInterfaceSubClass;
      p_cdc->bInterfaceProtocol = itf_desc->bInterfaceProtocol;
      p_cdc->line_state         = 0;
      return p_cdc;
    }
  }

  return NULL;
}

static bool open_ep_stream_pair(cdch_interface_t* p_cdc , tusb_desc_endpoint_t const *desc_ep);
static void set_config_complete(cdch_interface_t * p_cdc, uint8_t idx, uint8_t itf_num);
static void cdch_internal_control_complete(tuh_xfer_t* xfer);

//--------------------------------------------------------------------+
// APPLICATION API
//--------------------------------------------------------------------+

uint8_t tuh_cdc_itf_get_index(uint8_t daddr, uint8_t itf_num) {
  for (uint8_t i = 0; i < CFG_TUH_CDC; i++) {
    const cdch_interface_t* p_cdc = &cdch_data[i];
    if (p_cdc->daddr == daddr && p_cdc->bInterfaceNumber == itf_num) return i;
  }

  return TUSB_INDEX_INVALID_8;
}

bool tuh_cdc_itf_get_info(uint8_t idx, tuh_itf_info_t* info) {
  cdch_interface_t* p_cdc = get_itf(idx);
  TU_VERIFY(p_cdc && info);

  info->daddr = p_cdc->daddr;

  // re-construct descriptor
  tusb_desc_interface_t* desc = &info->desc;
  desc->bLength            = sizeof(tusb_desc_interface_t);
  desc->bDescriptorType    = TUSB_DESC_INTERFACE;

  desc->bInterfaceNumber   = p_cdc->bInterfaceNumber;
  desc->bAlternateSetting  = 0;
  desc->bNumEndpoints      = 2u + (p_cdc->ep_notif ? 1u : 0u);
  desc->bInterfaceClass    = TUSB_CLASS_CDC;
  desc->bInterfaceSubClass = p_cdc->bInterfaceSubClass;
  desc->bInterfaceProtocol = p_cdc->bInterfaceProtocol;
  desc->iInterface         = 0; // not used yet

  return true;
}

bool tuh_cdc_mounted(uint8_t idx) {
  cdch_interface_t* p_cdc = get_itf(idx);
  return p_cdc != NULL;
}

bool tuh_cdc_get_dtr(uint8_t idx) {
  cdch_interface_t* p_cdc = get_itf(idx);
  TU_VERIFY(p_cdc);

  return (p_cdc->line_state & CDC_CONTROL_LINE_STATE_DTR) ? true : false;
}

bool tuh_cdc_get_rts(uint8_t idx) {
  cdch_interface_t* p_cdc = get_itf(idx);
  TU_VERIFY(p_cdc);

  return (p_cdc->line_state & CDC_CONTROL_LINE_STATE_RTS) ? true : false;
}

bool tuh_cdc_get_local_line_coding(uint8_t idx, cdc_line_coding_t* line_coding) {
  cdch_interface_t* p_cdc = get_itf(idx);
  TU_VERIFY(p_cdc);

  *line_coding = p_cdc->line_coding;

  return true;
}

//--------------------------------------------------------------------+
// Write
//--------------------------------------------------------------------+

uint32_t tuh_cdc_write(uint8_t idx, void const* buffer, uint32_t bufsize) {
  cdch_interface_t* p_cdc = get_itf(idx);
  TU_VERIFY(p_cdc);

  return tu_edpt_stream_write(&p_cdc->stream.tx, buffer, bufsize);
}

uint32_t tuh_cdc_write_flush(uint8_t idx) {
  cdch_interface_t* p_cdc = get_itf(idx);
  TU_VERIFY(p_cdc);

  return tu_edpt_stream_write_xfer(&p_cdc->stream.tx);
}

bool tuh_cdc_write_clear(uint8_t idx) {
  cdch_interface_t* p_cdc = get_itf(idx);
  TU_VERIFY(p_cdc);

  return tu_edpt_stream_clear(&p_cdc->stream.tx);
}

uint32_t tuh_cdc_write_available(uint8_t idx) {
  cdch_interface_t* p_cdc = get_itf(idx);
  TU_VERIFY(p_cdc);

  return tu_edpt_stream_write_available(&p_cdc->stream.tx);
}

//--------------------------------------------------------------------+
// Read
//--------------------------------------------------------------------+

uint32_t tuh_cdc_read (uint8_t idx, void* buffer, uint32_t bufsize) {
  cdch_interface_t* p_cdc = get_itf(idx);
  TU_VERIFY(p_cdc);

  return tu_edpt_stream_read(&p_cdc->stream.rx, buffer, bufsize);
}

uint32_t tuh_cdc_read_available(uint8_t idx) {
  cdch_interface_t* p_cdc = get_itf(idx);
  TU_VERIFY(p_cdc);

  return tu_edpt_stream_read_available(&p_cdc->stream.rx);
}

bool tuh_cdc_peek(uint8_t idx, uint8_t* ch) {
  cdch_interface_t* p_cdc = get_itf(idx);
  TU_VERIFY(p_cdc);

  return tu_edpt_stream_peek(&p_cdc->stream.rx, ch);
}

bool tuh_cdc_read_clear (uint8_t idx) {
  cdch_interface_t* p_cdc = get_itf(idx);
  TU_VERIFY(p_cdc);

  bool ret = tu_edpt_stream_clear(&p_cdc->stream.rx);
  tu_edpt_stream_read_xfer(&p_cdc->stream.rx);
  return ret;
}

//--------------------------------------------------------------------+
// Control Endpoint API
//--------------------------------------------------------------------+

// internal control complete to update state such as line state, encoding
static void cdch_internal_control_complete(tuh_xfer_t* xfer) {
  uint8_t const itf_num = (uint8_t) tu_le16toh(xfer->setup->wIndex);
  uint8_t idx = tuh_cdc_itf_get_index(xfer->daddr, itf_num);
  cdch_interface_t* p_cdc = get_itf(idx);
  TU_ASSERT(p_cdc, );

  if (xfer->result == XFER_RESULT_SUCCESS) {
    switch (p_cdc->serial_drid) {
      case SERIAL_DRIVER_ACM:
        switch (xfer->setup->bRequest) {
          case CDC_REQUEST_SET_CONTROL_LINE_STATE:
            p_cdc->line_state = (uint8_t) tu_le16toh(xfer->setup->wValue);
            break;

          case CDC_REQUEST_SET_LINE_CODING: {
            uint16_t const len = tu_min16(sizeof(cdc_line_coding_t), tu_le16toh(xfer->setup->wLength));
            memcpy(&p_cdc->line_coding, xfer->buffer, len);
          }
            break;

          default: break;
        }
        break;

      #if CFG_TUH_CDC_FTDI
      case SERIAL_DRIVER_FTDI:
        switch (xfer->setup->bRequest) {
          case FTDI_SIO_MODEM_CTRL:
            p_cdc->line_state = (uint8_t) (tu_le16toh(xfer->setup->wValue) & 0x00ff);
            break;

          case FTDI_SIO_SET_BAUD_RATE:
            // convert from divisor to baudrate is not supported
            p_cdc->line_coding.bit_rate = _ftdi_requested_baud;
            break;

          default: break;
        }
        break;
      #endif

      #if CFG_TUH_CDC_CP210X
      case SERIAL_DRIVER_CP210X:
        switch(xfer->setup->bRequest) {
          case CP210X_SET_MHS:
            p_cdc->line_state = (uint8_t) (tu_le16toh(xfer->setup->wValue) & 0x00ff);
            break;

          case CP210X_SET_BAUDRATE: {
            uint32_t baudrate;
            memcpy(&baudrate, xfer->buffer, sizeof(uint32_t));
            p_cdc->line_coding.bit_rate = tu_le32toh(baudrate);
          }
            break;
        }
        break;
      #endif

      #if CFG_TUH_CDC_CH34X
      case SERIAL_DRIVER_CH34X:
        TU_ASSERT(false, ); // see special ch34x_control_complete function
        break;
      #endif

      default: break;
    }
  }

  xfer->complete_cb = p_cdc->user_control_cb;
  if (xfer->complete_cb) {
    xfer->complete_cb(xfer);
  }
}

bool tuh_cdc_set_control_line_state(uint8_t idx, uint16_t line_state, tuh_xfer_cb_t complete_cb, uintptr_t user_data) {
  cdch_interface_t* p_cdc = get_itf(idx);
  TU_VERIFY(p_cdc && p_cdc->serial_drid < SERIAL_DRIVER_COUNT);
  cdch_serial_driver_t const* driver = &serial_drivers[p_cdc->serial_drid];

  if ( complete_cb ) {
    return driver->set_control_line_state(p_cdc, line_state, complete_cb, user_data);
  }else {
    // blocking
    xfer_result_t result = XFER_RESULT_INVALID;
    bool ret = driver->set_control_line_state(p_cdc, line_state, complete_cb, (uintptr_t) &result);

    if (user_data) {
      // user_data is not NULL, return result via user_data
      *((xfer_result_t*) user_data) = result;
    }

    TU_VERIFY(ret && result == XFER_RESULT_SUCCESS);
    p_cdc->line_state = (uint8_t) line_state;
    return true;
  }
}

bool tuh_cdc_set_baudrate(uint8_t idx, uint32_t baudrate, tuh_xfer_cb_t complete_cb, uintptr_t user_data) {
  cdch_interface_t* p_cdc = get_itf(idx);
  TU_VERIFY(p_cdc && p_cdc->serial_drid < SERIAL_DRIVER_COUNT);
  cdch_serial_driver_t const* driver = &serial_drivers[p_cdc->serial_drid];

  if ( complete_cb ) {
    return driver->set_baudrate(p_cdc, baudrate, complete_cb, user_data);
  }else {
    // blocking
    xfer_result_t result = XFER_RESULT_INVALID;
    bool ret = driver->set_baudrate(p_cdc, baudrate, complete_cb, (uintptr_t) &result);

    if (user_data) {
      // user_data is not NULL, return result via user_data
      *((xfer_result_t*) user_data) = result;
    }

    TU_VERIFY(ret && result == XFER_RESULT_SUCCESS);
    p_cdc->line_coding.bit_rate = baudrate;
    return true;
  }
}

bool tuh_cdc_set_line_coding(uint8_t idx, cdc_line_coding_t const* line_coding, tuh_xfer_cb_t complete_cb, uintptr_t user_data)
{
  cdch_interface_t* p_cdc = get_itf(idx);
  // only ACM support this set line coding request
  TU_VERIFY(p_cdc && p_cdc->serial_drid == SERIAL_DRIVER_ACM);
  TU_VERIFY(p_cdc->acm_capability.support_line_request);

  if ( complete_cb ) {
    return acm_set_line_coding(p_cdc, line_coding, complete_cb, user_data);
  }else {
    // blocking
    xfer_result_t result = XFER_RESULT_INVALID;
    bool ret = acm_set_line_coding(p_cdc, line_coding, complete_cb, (uintptr_t) &result);

    if (user_data) {
      // user_data is not NULL, return result via user_data
      *((xfer_result_t*) user_data) = result;
    }

    TU_VERIFY(ret && result == XFER_RESULT_SUCCESS);
    p_cdc->line_coding = *line_coding;
    return true;
  }
}

//--------------------------------------------------------------------+
// CLASS-USBH API
//--------------------------------------------------------------------+

void cdch_init(void) {
  tu_memclr(cdch_data, sizeof(cdch_data));

  for (size_t i = 0; i < CFG_TUH_CDC; i++) {
    cdch_interface_t* p_cdc = &cdch_data[i];

    tu_edpt_stream_init(&p_cdc->stream.tx, true, true, false,
                        p_cdc->stream.tx_ff_buf, CFG_TUH_CDC_TX_BUFSIZE,
                        p_cdc->stream.tx_ep_buf, CFG_TUH_CDC_TX_EPSIZE);

    tu_edpt_stream_init(&p_cdc->stream.rx, true, false, false,
                        p_cdc->stream.rx_ff_buf, CFG_TUH_CDC_RX_BUFSIZE,
                        p_cdc->stream.rx_ep_buf, CFG_TUH_CDC_RX_EPSIZE);
  }
}

void cdch_close(uint8_t daddr) {
  for (uint8_t idx = 0; idx < CFG_TUH_CDC; idx++) {
    cdch_interface_t* p_cdc = &cdch_data[idx];
    if (p_cdc->daddr == daddr) {
      TU_LOG_DRV("  CDCh close addr = %u index = %u\r\n", daddr, idx);

      // Invoke application callback
      if (tuh_cdc_umount_cb) tuh_cdc_umount_cb(idx);

      //tu_memclr(p_cdc, sizeof(cdch_interface_t));
      p_cdc->daddr = 0;
      p_cdc->bInterfaceNumber = 0;
      tu_edpt_stream_close(&p_cdc->stream.tx);
      tu_edpt_stream_close(&p_cdc->stream.rx);
    }
  }
}

bool cdch_xfer_cb(uint8_t daddr, uint8_t ep_addr, xfer_result_t event, uint32_t xferred_bytes) {
  // TODO handle stall response, retry failed transfer ...
  TU_ASSERT(event == XFER_RESULT_SUCCESS);

  uint8_t const idx = get_idx_by_ep_addr(daddr, ep_addr);
  cdch_interface_t * p_cdc = get_itf(idx);
  TU_ASSERT(p_cdc);

  if ( ep_addr == p_cdc->stream.tx.ep_addr ) {
    // invoke tx complete callback to possibly refill tx fifo
    if (tuh_cdc_tx_complete_cb) tuh_cdc_tx_complete_cb(idx);

    if ( 0 == tu_edpt_stream_write_xfer(&p_cdc->stream.tx) ) {
      // If there is no data left, a ZLP should be sent if:
      // - xferred_bytes is multiple of EP Packet size and not zero
      tu_edpt_stream_write_zlp_if_needed(&p_cdc->stream.tx, xferred_bytes);
    }
  } else if ( ep_addr == p_cdc->stream.rx.ep_addr ) {
    #if CFG_TUH_CDC_FTDI
    if (p_cdc->serial_drid == SERIAL_DRIVER_FTDI) {
      // FTDI reserve 2 bytes for status
      // uint8_t status[2] = {p_cdc->stream.rx.ep_buf[0], p_cdc->stream.rx.ep_buf[1]};
      tu_edpt_stream_read_xfer_complete_offset(&p_cdc->stream.rx, xferred_bytes, 2);
    }else
    #endif
    {
      tu_edpt_stream_read_xfer_complete(&p_cdc->stream.rx, xferred_bytes);
    }

    // invoke receive callback
    if (tuh_cdc_rx_cb) tuh_cdc_rx_cb(idx);

    // prepare for next transfer if needed
    tu_edpt_stream_read_xfer(&p_cdc->stream.rx);
  }else if ( ep_addr == p_cdc->ep_notif ) {
    // TODO handle notification endpoint
  }else {
    TU_ASSERT(false);
  }

  return true;
}

//--------------------------------------------------------------------+
// Enumeration
//--------------------------------------------------------------------+

static bool open_ep_stream_pair(cdch_interface_t* p_cdc, tusb_desc_endpoint_t const* desc_ep) {
  for (size_t i = 0; i < 2; i++) {
    TU_ASSERT(TUSB_DESC_ENDPOINT == desc_ep->bDescriptorType &&
              TUSB_XFER_BULK == desc_ep->bmAttributes.xfer);
    TU_ASSERT(tuh_edpt_open(p_cdc->daddr, desc_ep));

    if (tu_edpt_dir(desc_ep->bEndpointAddress) == TUSB_DIR_IN) {
      tu_edpt_stream_open(&p_cdc->stream.rx, p_cdc->daddr, desc_ep);
    } else {
      tu_edpt_stream_open(&p_cdc->stream.tx, p_cdc->daddr, desc_ep);
    }

    desc_ep = (tusb_desc_endpoint_t const*) tu_desc_next(desc_ep);
  }

  return true;
}

bool cdch_open(uint8_t rhport, uint8_t daddr, tusb_desc_interface_t const *itf_desc, uint16_t max_len) {
  (void) rhport;

  // For CDC: only support ACM subclass
  // Note: Protocol 0xFF can be RNDIS device
  if (TUSB_CLASS_CDC                           == itf_desc->bInterfaceClass &&
      CDC_COMM_SUBCLASS_ABSTRACT_CONTROL_MODEL == itf_desc->bInterfaceSubClass) {
    return acm_open(daddr, itf_desc, max_len);
  }
  #if CFG_TUH_CDC_FTDI || CFG_TUH_CDC_CP210X || CFG_TUH_CDC_CH34X
  else if (TUSB_CLASS_VENDOR_SPECIFIC == itf_desc->bInterfaceClass) {
    uint16_t vid, pid;
    TU_VERIFY(tuh_vid_pid_get(daddr, &vid, &pid));

    #if CFG_TUH_CDC_FTDI
    for (size_t i = 0; i < FTDI_PID_COUNT; i++) {
      if (ftdi_vid_pid_list[i][0] == vid && ftdi_vid_pid_list[i][1] == pid) {
        return ftdi_open(daddr, itf_desc, max_len);
      }
    }
    #endif

    #if CFG_TUH_CDC_CP210X
    for (size_t i = 0; i < CP210X_PID_COUNT; i++) {
      if (cp210x_vid_pid_list[i][0] == vid && cp210x_vid_pid_list[i][1] == pid) {
        return cp210x_open(daddr, itf_desc, max_len);
      }
    }
    #endif

    #if CFG_TUH_CDC_CH34X
    for (size_t i = 0; i < CH34X_VID_PID_COUNT; i++) {
      if ( ch34x_vids_pids[i][0] == vid && ch34x_vids_pids[i][1] == pid ) {
        return ch34x_open(daddr, itf_desc, max_len);
      }
    }
    #endif
  }
  #endif

  return false;
}

static void set_config_complete(cdch_interface_t * p_cdc, uint8_t idx, uint8_t itf_num) {
  if (tuh_cdc_mount_cb) tuh_cdc_mount_cb(idx);

  // Prepare for incoming data
  tu_edpt_stream_read_xfer(&p_cdc->stream.rx);

  // notify usbh that driver enumeration is complete
  usbh_driver_set_config_complete(p_cdc->daddr, itf_num);
}


bool cdch_set_config(uint8_t daddr, uint8_t itf_num)
{
  tusb_control_request_t request;
  request.wIndex = tu_htole16((uint16_t) itf_num);

  // fake transfer to kick-off process
  tuh_xfer_t xfer;
  xfer.daddr  = daddr;
  xfer.result = XFER_RESULT_SUCCESS;
  xfer.setup  = &request;
  xfer.user_data = 0; // initial state

  uint8_t const idx = tuh_cdc_itf_get_index(daddr, itf_num);
  cdch_interface_t * p_cdc = get_itf(idx);
  TU_ASSERT(p_cdc && p_cdc->serial_drid < SERIAL_DRIVER_COUNT);

  serial_drivers[p_cdc->serial_drid].process_set_config(&xfer);
  return true;
}

//--------------------------------------------------------------------+
// ACM
//--------------------------------------------------------------------+

enum {
  CONFIG_ACM_SET_CONTROL_LINE_STATE = 0,
  CONFIG_ACM_SET_LINE_CODING,
  CONFIG_ACM_COMPLETE,
};

static bool acm_open(uint8_t daddr, tusb_desc_interface_t const* itf_desc, uint16_t max_len) {
  uint8_t const* p_desc_end = ((uint8_t const*) itf_desc) + max_len;

  cdch_interface_t* p_cdc = make_new_itf(daddr, itf_desc);
  TU_VERIFY(p_cdc);

  p_cdc->serial_drid = SERIAL_DRIVER_ACM;

  //------------- Control Interface -------------//
  uint8_t const* p_desc = tu_desc_next(itf_desc);

  // Communication Functional Descriptors
  while ((p_desc < p_desc_end) && (TUSB_DESC_CS_INTERFACE == tu_desc_type(p_desc))) {
    if (CDC_FUNC_DESC_ABSTRACT_CONTROL_MANAGEMENT == cdc_functional_desc_typeof(p_desc)) {
      // save ACM bmCapabilities
      p_cdc->acm_capability = ((cdc_desc_func_acm_t const*) p_desc)->bmCapabilities;
    }

    p_desc = tu_desc_next(p_desc);
  }

  // Open notification endpoint of control interface if any
  if (itf_desc->bNumEndpoints == 1) {
    TU_ASSERT(TUSB_DESC_ENDPOINT == tu_desc_type(p_desc));
    tusb_desc_endpoint_t const* desc_ep = (tusb_desc_endpoint_t const*) p_desc;

    TU_ASSERT(tuh_edpt_open(daddr, desc_ep));
    p_cdc->ep_notif = desc_ep->bEndpointAddress;

    p_desc = tu_desc_next(p_desc);
  }

  //------------- Data Interface (if any) -------------//
  if ((TUSB_DESC_INTERFACE == tu_desc_type(p_desc)) &&
      (TUSB_CLASS_CDC_DATA == ((tusb_desc_interface_t const*) p_desc)->bInterfaceClass)) {
    // next to endpoint descriptor
    p_desc = tu_desc_next(p_desc);

    // data endpoints expected to be in pairs
    TU_ASSERT(open_ep_stream_pair(p_cdc, (tusb_desc_endpoint_t const*) p_desc));
  }

  return true;
}

static void acm_process_config(tuh_xfer_t* xfer) {
  uintptr_t const state = xfer->user_data;
  uint8_t const itf_num = (uint8_t) tu_le16toh(xfer->setup->wIndex);
  uint8_t const idx = tuh_cdc_itf_get_index(xfer->daddr, itf_num);
  cdch_interface_t* p_cdc = get_itf(idx);
  TU_ASSERT(p_cdc,);

  switch (state) {
    case CONFIG_ACM_SET_CONTROL_LINE_STATE:
      #if CFG_TUH_CDC_LINE_CONTROL_ON_ENUM
      if (p_cdc->acm_capability.support_line_request) {
        TU_ASSERT(acm_set_control_line_state(p_cdc, CFG_TUH_CDC_LINE_CONTROL_ON_ENUM, acm_process_config, CONFIG_ACM_SET_LINE_CODING),);
        break;
      }
      #endif
      TU_ATTR_FALLTHROUGH;

    case CONFIG_ACM_SET_LINE_CODING:
      #ifdef CFG_TUH_CDC_LINE_CODING_ON_ENUM
      if (p_cdc->acm_capability.support_line_request) {
        cdc_line_coding_t line_coding = CFG_TUH_CDC_LINE_CODING_ON_ENUM;
        TU_ASSERT(acm_set_line_coding(p_cdc, &line_coding, acm_process_config, CONFIG_ACM_COMPLETE),);
        break;
      }
      #endif
      TU_ATTR_FALLTHROUGH;

    case CONFIG_ACM_COMPLETE:
      // itf_num+1 to account for data interface as well
      set_config_complete(p_cdc, idx, itf_num + 1);
      break;

    default:
      break;
  }
}

static bool acm_set_control_line_state(cdch_interface_t* p_cdc, uint16_t line_state, tuh_xfer_cb_t complete_cb, uintptr_t user_data) {
  TU_VERIFY(p_cdc->acm_capability.support_line_request);
  TU_LOG_DRV("CDC ACM Set Control Line State\r\n");

  tusb_control_request_t const request = {
    .bmRequestType_bit = {
      .recipient = TUSB_REQ_RCPT_INTERFACE,
      .type      = TUSB_REQ_TYPE_CLASS,
      .direction = TUSB_DIR_OUT
    },
    .bRequest = CDC_REQUEST_SET_CONTROL_LINE_STATE,
    .wValue   = tu_htole16(line_state),
    .wIndex   = tu_htole16((uint16_t) p_cdc->bInterfaceNumber),
    .wLength  = 0
  };

  p_cdc->user_control_cb = complete_cb;

  tuh_xfer_t xfer = {
    .daddr       = p_cdc->daddr,
    .ep_addr     = 0,
    .setup       = &request,
    .buffer      = NULL,
    .complete_cb = complete_cb ? cdch_internal_control_complete : NULL, // complete_cb is NULL for sync call
    .user_data   = user_data
  };

  TU_ASSERT(tuh_control_xfer(&xfer));
  return true;
}

static bool acm_set_line_coding(cdch_interface_t* p_cdc, cdc_line_coding_t const* line_coding, tuh_xfer_cb_t complete_cb, uintptr_t user_data) {
  TU_LOG_DRV("CDC ACM Set Line Conding\r\n");

  tusb_control_request_t const request = {
    .bmRequestType_bit = {
      .recipient = TUSB_REQ_RCPT_INTERFACE,
      .type      = TUSB_REQ_TYPE_CLASS,
      .direction = TUSB_DIR_OUT
    },
    .bRequest = CDC_REQUEST_SET_LINE_CODING,
    .wValue   = 0,
    .wIndex   = tu_htole16(p_cdc->bInterfaceNumber),
    .wLength  = tu_htole16(sizeof(cdc_line_coding_t))
  };

  // use usbh enum buf to hold line coding since user line_coding variable does not live long enough
  uint8_t* enum_buf = usbh_get_enum_buf();
  memcpy(enum_buf, line_coding, sizeof(cdc_line_coding_t));

  p_cdc->user_control_cb = complete_cb;
  tuh_xfer_t xfer = {
    .daddr       = p_cdc->daddr,
    .ep_addr     = 0,
    .setup       = &request,
    .buffer      = enum_buf,
    .complete_cb = complete_cb ? cdch_internal_control_complete : NULL, // complete_cb is NULL for sync call
    .user_data   = user_data
  };

  TU_ASSERT(tuh_control_xfer(&xfer));
  return true;
}

static bool acm_set_baudrate(cdch_interface_t* p_cdc, uint32_t baudrate, tuh_xfer_cb_t complete_cb, uintptr_t user_data) {
  TU_VERIFY(p_cdc->acm_capability.support_line_request);
  cdc_line_coding_t line_coding = p_cdc->line_coding;
  line_coding.bit_rate = baudrate;
  return acm_set_line_coding(p_cdc, &line_coding, complete_cb, user_data);
}

//--------------------------------------------------------------------+
// FTDI
//--------------------------------------------------------------------+
#if CFG_TUH_CDC_FTDI

enum {
  CONFIG_FTDI_RESET = 0,
  CONFIG_FTDI_MODEM_CTRL,
  CONFIG_FTDI_SET_BAUDRATE,
  CONFIG_FTDI_SET_DATA,
  CONFIG_FTDI_COMPLETE
};

static bool ftdi_open(uint8_t daddr, const tusb_desc_interface_t *itf_desc, uint16_t max_len) {
  // FTDI Interface includes 1 vendor interface + 2 bulk endpoints
  TU_VERIFY(itf_desc->bInterfaceSubClass == 0xff && itf_desc->bInterfaceProtocol == 0xff && itf_desc->bNumEndpoints == 2);
  TU_VERIFY(sizeof(tusb_desc_interface_t) + 2*sizeof(tusb_desc_endpoint_t) <= max_len);

  cdch_interface_t * p_cdc = make_new_itf(daddr, itf_desc);
  TU_VERIFY(p_cdc);

  TU_LOG_DRV("FTDI opened\r\n");

  p_cdc->serial_drid = SERIAL_DRIVER_FTDI;

  // endpoint pair
  tusb_desc_endpoint_t const * desc_ep = (tusb_desc_endpoint_t const *) tu_desc_next(itf_desc);

  // data endpoints expected to be in pairs
  return open_ep_stream_pair(p_cdc, desc_ep);
}

// set request without data
static bool ftdi_sio_set_request(cdch_interface_t* p_cdc, uint8_t command, uint16_t value, tuh_xfer_cb_t complete_cb, uintptr_t user_data) {
  tusb_control_request_t const request = {
    .bmRequestType_bit = {
      .recipient = TUSB_REQ_RCPT_DEVICE,
      .type      = TUSB_REQ_TYPE_VENDOR,
      .direction = TUSB_DIR_OUT
    },
    .bRequest = command,
    .wValue   = tu_htole16(value),
    .wIndex   = 0,
    .wLength  = 0
  };

  tuh_xfer_t xfer = {
    .daddr       = p_cdc->daddr,
    .ep_addr     = 0,
    .setup       = &request,
    .buffer      = NULL,
    .complete_cb = complete_cb,
    .user_data   = user_data
  };

  return tuh_control_xfer(&xfer);
}

static bool ftdi_sio_reset(cdch_interface_t* p_cdc, tuh_xfer_cb_t complete_cb, uintptr_t user_data) {
  return ftdi_sio_set_request(p_cdc, FTDI_SIO_RESET, FTDI_SIO_RESET_SIO, complete_cb, user_data);
}

static bool
ftdi_sio_set_modem_ctrl(cdch_interface_t* p_cdc, uint16_t line_state, tuh_xfer_cb_t complete_cb, uintptr_t user_data) {
  TU_LOG_DRV("CDC FTDI Set Control Line State\r\n");
  p_cdc->user_control_cb = complete_cb;
  TU_ASSERT(ftdi_sio_set_request(p_cdc, FTDI_SIO_MODEM_CTRL, 0x0300 | line_state,
                                 complete_cb ? cdch_internal_control_complete : NULL, user_data));
  return true;
}

static uint32_t ftdi_232bm_baud_base_to_divisor(uint32_t baud, uint32_t base) {
  const uint8_t divfrac[8] = { 0, 3, 2, 4, 1, 5, 6, 7 };
  uint32_t divisor;

  /* divisor shifted 3 bits to the left */
  uint32_t divisor3 = base / (2 * baud);
  divisor = (divisor3 >> 3);
  divisor |= (uint32_t) divfrac[divisor3 & 0x7] << 14;

  /* Deal with special cases for highest baud rates. */
  if (divisor == 1) { /* 1.0 */
    divisor = 0;
  }
  else if (divisor == 0x4001) { /* 1.5 */
    divisor = 1;
  }

  return divisor;
}

static uint32_t ftdi_232bm_baud_to_divisor(uint32_t baud) {
  return ftdi_232bm_baud_base_to_divisor(baud, 48000000u);
}

static bool ftdi_sio_set_baudrate(cdch_interface_t* p_cdc, uint32_t baudrate, tuh_xfer_cb_t complete_cb, uintptr_t user_data) {
  uint16_t const divisor = (uint16_t) ftdi_232bm_baud_to_divisor(baudrate);
  TU_LOG_DRV("CDC FTDI Set BaudRate = %lu, divisor = 0x%04x\r\n", baudrate, divisor);

  p_cdc->user_control_cb = complete_cb;
  _ftdi_requested_baud = baudrate;
  TU_ASSERT(ftdi_sio_set_request(p_cdc, FTDI_SIO_SET_BAUD_RATE, divisor,
                                 complete_cb ? cdch_internal_control_complete : NULL, user_data));

  return true;
}

static void ftdi_process_config(tuh_xfer_t* xfer) {
  uintptr_t const state = xfer->user_data;
  uint8_t const itf_num = (uint8_t) tu_le16toh(xfer->setup->wIndex);
  uint8_t const idx = tuh_cdc_itf_get_index(xfer->daddr, itf_num);
  cdch_interface_t * p_cdc = get_itf(idx);
  TU_ASSERT(p_cdc, );

  switch(state) {
    // Note may need to read FTDI eeprom
    case CONFIG_FTDI_RESET:
      TU_ASSERT(ftdi_sio_reset(p_cdc, ftdi_process_config, CONFIG_FTDI_MODEM_CTRL),);
      break;

    case CONFIG_FTDI_MODEM_CTRL:
      #if CFG_TUH_CDC_LINE_CONTROL_ON_ENUM
      TU_ASSERT(ftdi_sio_set_modem_ctrl(p_cdc, CFG_TUH_CDC_LINE_CONTROL_ON_ENUM, ftdi_process_config, CONFIG_FTDI_SET_BAUDRATE),);
      break;
      #else
      TU_ATTR_FALLTHROUGH;
      #endif

    case CONFIG_FTDI_SET_BAUDRATE: {
      #ifdef CFG_TUH_CDC_LINE_CODING_ON_ENUM
      cdc_line_coding_t line_coding = CFG_TUH_CDC_LINE_CODING_ON_ENUM;
      TU_ASSERT(ftdi_sio_set_baudrate(p_cdc, line_coding.bit_rate, ftdi_process_config, CONFIG_FTDI_SET_DATA),);
      break;
      #else
      TU_ATTR_FALLTHROUGH;
      #endif
    }

    case CONFIG_FTDI_SET_DATA: {
      #if 0 // TODO set data format
      #ifdef CFG_TUH_CDC_LINE_CODING_ON_ENUM
      cdc_line_coding_t line_coding = CFG_TUH_CDC_LINE_CODING_ON_ENUM;
      TU_ASSERT(ftdi_sio_set_data(p_cdc, process_ftdi_config, CONFIG_FTDI_COMPLETE),);
      break;
      #endif
      #endif

      TU_ATTR_FALLTHROUGH;
    }

    case CONFIG_FTDI_COMPLETE:
      set_config_complete(p_cdc, idx, itf_num);
      break;

    default:
      break;
  }
}

#endif

//--------------------------------------------------------------------+
// CP210x
//--------------------------------------------------------------------+

#if CFG_TUH_CDC_CP210X

enum {
  CONFIG_CP210X_IFC_ENABLE = 0,
  CONFIG_CP210X_SET_BAUDRATE,
  CONFIG_CP210X_SET_LINE_CTL,
  CONFIG_CP210X_SET_DTR_RTS,
  CONFIG_CP210X_COMPLETE
};

static bool cp210x_open(uint8_t daddr, tusb_desc_interface_t const *itf_desc, uint16_t max_len) {
  // CP210x Interface includes 1 vendor interface + 2 bulk endpoints
  TU_VERIFY(itf_desc->bInterfaceSubClass == 0 && itf_desc->bInterfaceProtocol == 0 && itf_desc->bNumEndpoints == 2);
  TU_VERIFY(sizeof(tusb_desc_interface_t) + 2*sizeof(tusb_desc_endpoint_t) <= max_len);

  cdch_interface_t * p_cdc = make_new_itf(daddr, itf_desc);
  TU_VERIFY(p_cdc);

  TU_LOG_DRV("CP210x opened\r\n");
  p_cdc->serial_drid = SERIAL_DRIVER_CP210X;

  // endpoint pair
  tusb_desc_endpoint_t const * desc_ep = (tusb_desc_endpoint_t const *) tu_desc_next(itf_desc);

  // data endpoints expected to be in pairs
  return open_ep_stream_pair(p_cdc, desc_ep);
}

static bool cp210x_set_request(cdch_interface_t* p_cdc, uint8_t command, uint16_t value, uint8_t* buffer, uint16_t length, tuh_xfer_cb_t complete_cb, uintptr_t user_data) {
  tusb_control_request_t const request = {
    .bmRequestType_bit = {
      .recipient = TUSB_REQ_RCPT_INTERFACE,
      .type      = TUSB_REQ_TYPE_VENDOR,
      .direction = TUSB_DIR_OUT
    },
    .bRequest = command,
    .wValue   = tu_htole16(value),
    .wIndex   = p_cdc->bInterfaceNumber,
    .wLength  = tu_htole16(length)
  };

  // use usbh enum buf since application variable does not live long enough
  uint8_t* enum_buf = NULL;

  if (buffer && length > 0) {
    enum_buf = usbh_get_enum_buf();
    tu_memcpy_s(enum_buf, CFG_TUH_ENUMERATION_BUFSIZE, buffer, length);
  }

  tuh_xfer_t xfer = {
    .daddr       = p_cdc->daddr,
    .ep_addr     = 0,
    .setup       = &request,
    .buffer      = enum_buf,
    .complete_cb = complete_cb,
    .user_data   = user_data
  };

  return tuh_control_xfer(&xfer);
}

static bool cp210x_ifc_enable(cdch_interface_t* p_cdc, uint16_t enabled, tuh_xfer_cb_t complete_cb, uintptr_t user_data) {
  return cp210x_set_request(p_cdc, CP210X_IFC_ENABLE, enabled, NULL, 0, complete_cb, user_data);
}

static bool cp210x_set_baudrate(cdch_interface_t* p_cdc, uint32_t baudrate, tuh_xfer_cb_t complete_cb, uintptr_t user_data) {
  TU_LOG_DRV("CDC CP210x Set BaudRate = %lu\r\n", baudrate);
  uint32_t baud_le = tu_htole32(baudrate);
  p_cdc->user_control_cb = complete_cb;
  return cp210x_set_request(p_cdc, CP210X_SET_BAUDRATE, 0, (uint8_t *) &baud_le, 4,
                            complete_cb ? cdch_internal_control_complete : NULL, user_data);
}

static bool cp210x_set_modem_ctrl(cdch_interface_t* p_cdc, uint16_t line_state, tuh_xfer_cb_t complete_cb, uintptr_t user_data) {
  TU_LOG_DRV("CDC CP210x Set Control Line State\r\n");
  p_cdc->user_control_cb = complete_cb;
  return cp210x_set_request(p_cdc, CP210X_SET_MHS, 0x0300 | line_state, NULL, 0,
                            complete_cb ? cdch_internal_control_complete : NULL, user_data);
}

static void cp210x_process_config(tuh_xfer_t* xfer) {
  uintptr_t const state   = xfer->user_data;
  uint8_t const   itf_num = (uint8_t) tu_le16toh(xfer->setup->wIndex);
  uint8_t const   idx     = tuh_cdc_itf_get_index(xfer->daddr, itf_num);
  cdch_interface_t *p_cdc = get_itf(idx);
  TU_ASSERT(p_cdc,);

  switch (state) {
    case CONFIG_CP210X_IFC_ENABLE:
      TU_ASSERT(cp210x_ifc_enable(p_cdc, 1, cp210x_process_config, CONFIG_CP210X_SET_BAUDRATE),);
      break;

    case CONFIG_CP210X_SET_BAUDRATE: {
      #ifdef CFG_TUH_CDC_LINE_CODING_ON_ENUM
      cdc_line_coding_t line_coding = CFG_TUH_CDC_LINE_CODING_ON_ENUM;
      TU_ASSERT(cp210x_set_baudrate(p_cdc, line_coding.bit_rate, cp210x_process_config, CONFIG_CP210X_SET_LINE_CTL),);
      break;
      #else
      TU_ATTR_FALLTHROUGH;
      #endif
    }

    case CONFIG_CP210X_SET_LINE_CTL: {
      #if defined(CFG_TUH_CDC_LINE_CODING_ON_ENUM) && 0 // skip for now
      cdc_line_coding_t line_coding = CFG_TUH_CDC_LINE_CODING_ON_ENUM;
      break;
      #else
      TU_ATTR_FALLTHROUGH;
      #endif
    }

    case CONFIG_CP210X_SET_DTR_RTS:
      #if CFG_TUH_CDC_LINE_CONTROL_ON_ENUM
      TU_ASSERT(cp210x_set_modem_ctrl(p_cdc, CFG_TUH_CDC_LINE_CONTROL_ON_ENUM, cp210x_process_config, CONFIG_CP210X_COMPLETE),);
      break;
      #else
      TU_ATTR_FALLTHROUGH;
      #endif

    case CONFIG_CP210X_COMPLETE:
      set_config_complete(p_cdc, idx, itf_num);
      break;

    default: break;
  }
}

#endif

//--------------------------------------------------------------------+
// CH34x
//--------------------------------------------------------------------+

#if CFG_TUH_CDC_CH34X

enum {
  CONFIG_CH34X_STEP1 = 0,
  CONFIG_CH34X_STEP2,
  CONFIG_CH34X_STEP3,
  CONFIG_CH34X_STEP4,
  CONFIG_CH34X_STEP5,
  CONFIG_CH34X_STEP6,
  CONFIG_CH34X_STEP7,
  CONFIG_CH34X_STEP8,
  CONFIG_CH34X_COMPLETE
};

static bool ch34x_open ( uint8_t daddr, tusb_desc_interface_t const *itf_desc, uint16_t max_len ) {
  // CH34x Interface includes 1 vendor interface + 3 bulk endpoints
  TU_VERIFY ( itf_desc->bNumEndpoints == 3 );
  TU_VERIFY ( sizeof ( tusb_desc_interface_t ) + 2 * sizeof ( tusb_desc_endpoint_t ) <= max_len );

  cdch_interface_t *p_cdc = make_new_itf ( daddr, itf_desc );
  TU_VERIFY ( p_cdc );

  TU_LOG_DRV ( "CH34x opened\r\n" );
  p_cdc->serial_drid = SERIAL_DRIVER_CH34X;

  // endpoint pair
  tusb_desc_endpoint_t const * desc_ep = (tusb_desc_endpoint_t const *) tu_desc_next ( itf_desc );

  // data endpoints expected to be in pairs
  return open_ep_stream_pair ( p_cdc, desc_ep );
}

static bool ch34x_set_request ( cdch_interface_t* p_cdc, uint8_t direction, uint8_t request, uint16_t value, uint16_t index, uint8_t* buffer, uint16_t length, tuh_xfer_cb_t complete_cb, uintptr_t user_data )
{
  tusb_control_request_t const request_setup = {
      .bmRequestType_bit = {
          .recipient = TUSB_REQ_RCPT_DEVICE,
          .type      = TUSB_REQ_TYPE_VENDOR,
          .direction = direction & 0x01u
      },
      .bRequest = request,
      .wValue   = tu_htole16 ( value ),
      .wIndex   = tu_htole16 ( index ),
      .wLength  = tu_htole16 ( length )
  };

  // use usbh enum buf since application variable does not live long enough
  uint8_t* enum_buf = NULL;

  if ( buffer && length > 0 ) {
    enum_buf = usbh_get_enum_buf();
    tu_memcpy_s ( enum_buf, CFG_TUH_ENUMERATION_BUFSIZE, buffer, length );
  }

  tuh_xfer_t xfer = {
      .daddr       = p_cdc->daddr,
      .ep_addr     = 0,
      .setup       = &request_setup,
      .buffer      = enum_buf,
      .complete_cb = complete_cb,
      // CH34x needs a special handling of bInterfaceNumber, because wIndex is used for other purposes and not for bInterfaceNumber
      .user_data   = (uintptr_t)( ( p_cdc->bInterfaceNumber & 0xff ) << 8 ) | ( user_data & 0xff )
  };

  return tuh_control_xfer ( &xfer );
  return false;
}

static bool ch341_control_out ( cdch_interface_t* p_cdc, uint8_t request, uint16_t value, uint16_t index, tuh_xfer_cb_t complete_cb, uintptr_t user_data ) {
  return ch34x_set_request ( p_cdc, TUSB_DIR_OUT, request, value, index, /* buffer */ NULL, /* length */ 0, complete_cb, user_data );
}

static bool ch341_control_in ( cdch_interface_t* p_cdc, uint8_t request, uint16_t value, uint16_t index, uint8_t *buffer, uint16_t buffersize, tuh_xfer_cb_t complete_cb, uintptr_t user_data ) {
  return ch34x_set_request ( p_cdc, TUSB_DIR_IN, request, value, index, buffer, buffersize, complete_cb, user_data );
}

static int32_t ch341_write_reg ( cdch_interface_t* p_cdc, uint16_t reg, uint16_t value, tuh_xfer_cb_t complete_cb, uintptr_t user_data ) {
  return ch341_control_out ( p_cdc, CH341_REQ_WRITE_REG, /* value */ reg, /* index */ value, complete_cb, user_data );
}

static int32_t ch341_read_reg_request ( cdch_interface_t* p_cdc, uint16_t reg, uint8_t *buffer, uint16_t buffersize, tuh_xfer_cb_t complete_cb, uintptr_t user_data ) {
  return ch341_control_in ( p_cdc, CH341_REQ_READ_REG, reg, /* index */ 0, buffer, buffersize, complete_cb, user_data );
}

/*
 * The device line speed is given by the following equation:
 *
 *  baudrate = 48000000 / (2^(12 - 3 * ps - fact) * div), where
 *
 *    0 <= ps <= 3,
 *    0 <= fact <= 1,
 *    2 <= div <= 256 if fact = 0, or
 *    9 <= div <= 256 if fact = 1
 */
// calculate baudrate devisors
// Parts of this functions have been taken over from Linux driver /drivers/usb/serial/ch341.c

static inline uint32_t clamp_val(uint32_t val, uint32_t minval, uint32_t maxval) {
  return tu_min32(tu_max32(val, minval), maxval);
}

static int32_t ch341_get_divisor ( cdch_interface_t* p_cdc, uint32_t speed ) {
  uint32_t fact, div, clk_div;
  bool force_fact0 = false;
  int32_t ps;
  static const uint32_t ch341_min_rates[] = {
      CH341_MIN_RATE(0),
      CH341_MIN_RATE(1),
      CH341_MIN_RATE(2),
      CH341_MIN_RATE(3),
  };

  /*
   * Clamp to supported range, this makes the (ps < 0) and (div < 2)
   * sanity checks below redundant.
   */
  speed = clamp_val(speed, CH341_MIN_BPS, CH341_MAX_BPS);

  /*
   * Start with highest possible base clock (fact = 1) that will give a
   * divisor strictly less than 512.
   */
  fact = 1;
  for (ps = 3; ps >= 0; ps--) {
    if (speed > ch341_min_rates[ps]) break;
  }

  if (ps < 0) return -EINVAL;

  /* Determine corresponding divisor, rounding down. */
  clk_div = CH341_CLK_DIV((uint32_t) ps, fact);
  div = CH341_CLKRATE / (clk_div * speed);

  /* Some devices require a lower base clock if ps < 3. */
  if (ps < 3 && (p_cdc->ch34x.quirks & CH341_QUIRK_LIMITED_PRESCALER)) {
    force_fact0 = true;
  }

  /* Halve base clock (fact = 0) if required. */
  if (div < 9 || div > 255 || force_fact0) {
    div /= 2;
    clk_div *= 2;
    fact = 0;
  }

  if (div < 2) return -EINVAL;

  /*
   * Pick next divisor if resulting rate is closer to the requested one,
   * scale up to avoid rounding errors on low rates.
   */
  if (16 * CH341_CLKRATE / (clk_div * div) - 16 * speed >=
      16 * speed - 16 * CH341_CLKRATE / (clk_div * (div + 1))) {
    div++;
  }

  /*
   * Prefer lower base clock (fact = 0) if even divisor.
   *
   * Note that this makes the receiver more tolerant to errors.
   */
  if (fact == 1 && div % 2 == 0) {
    div /= 2;
    fact = 0;
  }

  return (int32_t) ((0x100 - div) << 8 | fact << 2 | (uint32_t) ps);
}

// set baudrate (low level)
// do not confuse with ch34x_set_baudrate
// Parts of this functions have been taken over from Linux driver /drivers/usb/serial/ch341.c
static int32_t ch341_set_baudrate (cdch_interface_t* p_cdc, uint32_t baud_rate, tuh_xfer_cb_t complete_cb, uintptr_t user_data ) {
  if (!baud_rate) return -EINVAL;

  int ret;
  ret = ch341_get_divisor(p_cdc, baud_rate);
  if (ret < 0) return -EINVAL;

  uint16_t val = (uint16_t) ret;

  /*
   * CH341A buffers data until a full endpoint-size packet (32 bytes)
   * has been received unless bit 7 is set.
   *
   * At least one device with version 0x27 appears to have this bit
   * inverted.
   */
  if ( p_cdc->ch34x.version > 0x27 ) {
    val = (val | TU_BIT(7));
  }

  return ch341_write_reg ( p_cdc, CH341_REG_DIVISOR << 8 | CH341_REG_PRESCALER, val, complete_cb, user_data );
}

// set lcr register
// Parts of this functions have been taken over from Linux driver /drivers/usb/serial/ch341.c
static int32_t ch341_set_lcr ( cdch_interface_t* p_cdc, uint8_t lcr, tuh_xfer_cb_t complete_cb, uintptr_t user_data ) {
  /*
   * Chip versions before version 0x30 as read using
   * CH341_REQ_READ_VERSION used separate registers for line control
   * (stop bits, parity and word length). Version 0x30 and above use
   * CH341_REG_LCR only and CH341_REG_LCR2 is always set to zero.
   */
  if ( p_cdc->ch34x.version < 0x30 ) return 0;

  return ch341_write_reg ( p_cdc, CH341_REG_LCR2 << 8 | CH341_REG_LCR, lcr, complete_cb, user_data );
}

// set handshake (modem controls)
// Parts of this functions have been taken over from Linux driver /drivers/usb/serial/ch341.c
static int32_t ch341_set_handshake ( cdch_interface_t* p_cdc, uint8_t control, tuh_xfer_cb_t complete_cb, uintptr_t user_data ) {
  return ch341_control_out ( p_cdc, CH341_REQ_MODEM_CTRL, /* value */ ~control, /* index */ 0, complete_cb, user_data );
}

// detect quirks (special versions of CH34x)
// Parts of this functions have been taken over from Linux driver /drivers/usb/serial/ch341.c
static int32_t ch341_detect_quirks ( tuh_xfer_t* xfer, cdch_interface_t* p_cdc, uint8_t step, uint8_t *buffer, uint16_t buffersize, tuh_xfer_cb_t complete_cb, uintptr_t user_data ) {
  /*
   * A subset of CH34x devices does not support all features. The
   * prescaler is limited and there is no support for sending a RS232
   * break condition. A read failure when trying to set up the latter is
   * used to detect these devices.
   */
  switch (step) {
    case 1:
      p_cdc->ch34x.quirks = 0;
      return ch341_read_reg_request(p_cdc, CH341_REG_BREAK, buffer, buffersize, complete_cb, user_data);
      break;

    case 2:
      if (xfer->result != XFER_RESULT_SUCCESS) {
        p_cdc->ch34x.quirks |= CH341_QUIRK_LIMITED_PRESCALER | CH341_QUIRK_SIMULATE_BREAK;
      }
      return true;
      break;

    default:
      TU_ASSERT (false); // suspicious step
      break;
  }
}

// internal control complete to update state such as line state, encoding
// CH34x needs a special interface recovery due to abnormal wIndex usage
static void ch34x_control_complete(tuh_xfer_t* xfer) {
  uint8_t const itf_num = (uint8_t) ((xfer->user_data & 0xff00) >> 8);
  uint8_t const idx = tuh_cdc_itf_get_index(xfer->daddr, itf_num);
  cdch_interface_t* p_cdc = get_itf(idx);
  TU_ASSERT (p_cdc,);
  TU_ASSERT (p_cdc->serial_drid == SERIAL_DRIVER_CH34X,); // ch34x_control_complete is only used for CH34x

  if (xfer->result == XFER_RESULT_SUCCESS) {
    switch (xfer->setup->bRequest) {
      case CH341_REQ_WRITE_REG: // register write request
        switch (tu_le16toh (xfer->setup->wValue)) {
          case (CH341_REG_DIVISOR << 8 | CH341_REG_PRESCALER): // baudrate write
            p_cdc->line_coding.bit_rate = p_cdc->ch34x.baud_rate;
            break;

          default:
            TU_ASSERT(false,); // unexpected register write
            break;
        }
        break;

      default:
        TU_ASSERT(false,); // unexpected request
        break;
    }
    xfer->complete_cb = p_cdc->user_control_cb;
    if (xfer->complete_cb) xfer->complete_cb(xfer);
  }
}

static bool ch34x_set_baudrate ( cdch_interface_t* p_cdc, uint32_t baudrate, tuh_xfer_cb_t complete_cb, uintptr_t user_data ) /* do not confuse with ch341_set_baudrate */ {
  TU_LOG_DRV("CDC CH34x Set BaudRate = %lu\r\n", baudrate);
  uint32_t baud_le = tu_htole32(baudrate);
  p_cdc->ch34x.baud_rate = baudrate;
  p_cdc->user_control_cb = complete_cb;
  return ch341_set_baudrate ( p_cdc, baud_le, complete_cb ? ch34x_control_complete : NULL, user_data );
}

static bool ch34x_set_modem_ctrl(cdch_interface_t* p_cdc, uint16_t line_state, tuh_xfer_cb_t complete_cb, uintptr_t user_data) {
  TU_LOG_DRV("CDC CH34x Set Control Line State\r\n");
  (void) p_cdc;
  (void) line_state;
  (void) complete_cb;
  (void) user_data;

  // todo later
  return false;
}

static void ch34x_process_config ( tuh_xfer_t* xfer ) {
  uintptr_t const   state   = xfer->user_data & 0xff;
  // CH34x needs a special handling of bInterfaceNumber, because wIndex is used for other purposes and not for bInterfaceNumber
  uint8_t const     itf_num = (uint8_t)( ( xfer->user_data & 0xff00 ) >> 8 );
  uint8_t const     idx     = tuh_cdc_itf_get_index ( xfer->daddr, itf_num );
  cdch_interface_t  *p_cdc  = get_itf ( idx );
  uint8_t           buffer [ CH34X_BUFFER_SIZE ];
  cdc_line_coding_t line_coding = CFG_TUH_CDC_LINE_CODING_ON_ENUM;
  TU_ASSERT ( p_cdc, );

  if ( state == 0 ) {
    // defaults
    p_cdc->ch34x.baud_rate = DEFAULT_BAUD_RATE;
    p_cdc->ch34x.mcr = 0;
    p_cdc->ch34x.msr = 0;
    p_cdc->ch34x.quirks = 0;
    p_cdc->ch34x.version = 0;
    /*
     * Some CH340 devices appear unable to change the initial LCR
     * settings, so set a sane 8N1 default.
     */
    p_cdc->ch34x.lcr = CH341_LCR_ENABLE_RX | CH341_LCR_ENABLE_TX | CH341_LCR_CS8;
  }

  // This process flow has been taken over from Linux driver /drivers/usb/serial/ch341.c
  switch (state) {
    case CONFIG_CH34X_STEP1: // request version read
      TU_ASSERT (ch341_control_in(p_cdc, /* request */ CH341_REQ_READ_VERSION, /* value */ 0, /* index */0,
                                  buffer, CH34X_BUFFER_SIZE, ch34x_process_config, CONFIG_CH34X_STEP2),);
      break;

    case CONFIG_CH34X_STEP2: // handle version read data, request to init CH34x
      p_cdc->ch34x.version = xfer->buffer[0];
      TU_LOG_DRV ("Chip version=%02x\r\n", p_cdc->ch34x.version);
      TU_ASSERT (ch341_control_out(p_cdc, /* request */ CH341_REQ_SERIAL_INIT, /* value */ 0, /* index */0,
                                   ch34x_process_config, CONFIG_CH34X_STEP3),);
      break;

    case CONFIG_CH34X_STEP3: // set baudrate with default values (see above)
      TU_ASSERT (ch341_set_baudrate(p_cdc, p_cdc->ch34x.baud_rate, ch34x_process_config,
                                    CONFIG_CH34X_STEP4) > 0,);
      break;

    case CONFIG_CH34X_STEP4: // set line controls with default values (see above)
      TU_ASSERT (ch341_set_lcr(p_cdc, p_cdc->ch34x.lcr, ch34x_process_config, CONFIG_CH34X_STEP5) > 0,);
      break;

    case CONFIG_CH34X_STEP5: // set handshake RTS/DTR
      TU_ASSERT (ch341_set_handshake(p_cdc, p_cdc->ch34x.mcr, ch34x_process_config, CONFIG_CH34X_STEP6) > 0,);
      break;

    case CONFIG_CH34X_STEP6: // detect quirks step 1
      TU_ASSERT (ch341_detect_quirks(xfer, p_cdc, /* step */ 1, buffer, CH34X_BUFFER_SIZE,
                                     ch34x_process_config, CONFIG_CH34X_STEP7) > 0,);
      break;

    case CONFIG_CH34X_STEP7: // detect quirks step 2 and set baudrate with configured values
      TU_ASSERT (ch341_detect_quirks(xfer, p_cdc, /* step */ 2, NULL, 0, NULL, 0) > 0,);
#ifdef CFG_TUH_CDC_LINE_CODING_ON_ENUM
      TU_ASSERT (ch34x_set_baudrate(p_cdc, line_coding.bit_rate, ch34x_process_config, CONFIG_CH34X_STEP8),);
#else
      TU_ATTR_FALLTHROUGH;
#endif
      break;

    case CONFIG_CH34X_STEP8: // set data/stop bit quantities, parity
#ifdef CFG_TUH_CDC_LINE_CODING_ON_ENUM
      p_cdc->ch34x.lcr = CH341_LCR_ENABLE_RX | CH341_LCR_ENABLE_TX;
      switch (line_coding.data_bits) {
        case 5:
          p_cdc->ch34x.lcr |= CH341_LCR_CS5;
          break;

        case 6:
          p_cdc->ch34x.lcr |= CH341_LCR_CS6;
          break;

        case 7:
          p_cdc->ch34x.lcr |= CH341_LCR_CS7;
          break;

        case 8:
          p_cdc->ch34x.lcr |= CH341_LCR_CS8;
          break;

        default:
          TU_ASSERT (false,); // not supported data_bits
          p_cdc->ch34x.lcr |= CH341_LCR_CS8;
          break;
      }

      if (line_coding.parity != CDC_LINE_CODING_PARITY_NONE) {
        p_cdc->ch34x.lcr |= CH341_LCR_ENABLE_PAR;

        if (line_coding.parity == CDC_LINE_CODING_PARITY_EVEN ||
            line_coding.parity == CDC_LINE_CODING_PARITY_SPACE) {
          p_cdc->ch34x.lcr |= CH341_LCR_PAR_EVEN;
        }

        if (line_coding.parity == CDC_LINE_CODING_PARITY_MARK ||
            line_coding.parity == CDC_LINE_CODING_PARITY_SPACE) {
          p_cdc->ch34x.lcr |= CH341_LCR_MARK_SPACE;
        }
      }
      TU_ASSERT (line_coding.stop_bits == CDC_LINE_CODING_STOP_BITS_1 || line_coding.stop_bits ==
                                                                         CDC_LINE_CODING_STOP_BITS_2,); // not supported 1.5 stop bits
      if (line_coding.stop_bits == CDC_LINE_CODING_STOP_BITS_2) {
        p_cdc->ch34x.lcr |= CH341_LCR_STOP_BITS_2;
      }
      TU_ASSERT (ch341_set_lcr(p_cdc, p_cdc->ch34x.lcr, ch34x_process_config, CONFIG_CH34X_COMPLETE) > 0,);
#else
      TU_ATTR_FALLTHROUGH;
#endif
      break;

    case CONFIG_CH34X_COMPLETE:
      set_config_complete(p_cdc, idx, itf_num);
      break;

    default:
      TU_ASSERT (false,);
      break;
  }
}

#endif // CFG_TUH_CDC_CH34X

#endif<|MERGE_RESOLUTION|>--- conflicted
+++ resolved
@@ -106,11 +106,7 @@
 
 static uint16_t const ftdi_vid_pid_list[][2] = {CFG_TUH_CDC_FTDI_VID_PID_LIST };
 enum {
-<<<<<<< HEAD
-  FTDI_PID_COUNT = TU_ARRAY_SIZE(ftdi_pids)
-=======
-  FTDI_PID_COUNT = sizeof(ftdi_vid_pid_list) / sizeof(ftdi_vid_pid_list[0])
->>>>>>> 938cae81
+  FTDI_PID_COUNT = TU_ARRAY_SIZE(ftdi_vid_pid_list)
 };
 
 // Store last request baudrate since divisor to baudrate is not easy
@@ -128,11 +124,7 @@
 
 static uint16_t const cp210x_vid_pid_list[][2] = {CFG_TUH_CDC_CP210X_VID_PID_LIST };
 enum {
-<<<<<<< HEAD
-  CP210X_PID_COUNT = TU_ARRAY_SIZE(cp210x_pids)
-=======
-  CP210X_PID_COUNT = sizeof(cp210x_vid_pid_list) / sizeof(cp210x_vid_pid_list[0])
->>>>>>> 938cae81
+  CP210X_PID_COUNT = TU_ARRAY_SIZE(cp210x_vid_pid_list)
 };
 
 static bool cp210x_open(uint8_t daddr, tusb_desc_interface_t const *itf_desc, uint16_t max_len);
