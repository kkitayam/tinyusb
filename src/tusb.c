--- conflicted
+++ resolved
@@ -68,13 +68,8 @@
       .role = TUSB_ROLE_DEVICE,
       .speed = TUD_OPT_HIGH_SPEED ? TUSB_SPEED_HIGH : TUSB_SPEED_FULL
     };
-<<<<<<< HEAD
     TU_ASSERT ( tud_rhport_init(TUD_OPT_RHPORT, &dev_init) );
     _rhport_role[TUD_OPT_RHPORT] = TUSB_ROLE_DEVICE;
-=======
-    TU_ASSERT ( tud_rhport_init(rhport, &dev_init) );
-    _tusb_rhport_role[TUD_OPT_RHPORT] = TUSB_ROLE_DEVICE;
->>>>>>> 9d86ca17
     #endif
 
     #if CFG_TUH_ENABLED && defined(TUH_OPT_RHPORT)
