--- conflicted
+++ resolved
@@ -1701,11 +1701,7 @@
     if ( 0 == tu_desc_len(p_desc) ) {
       // A zero length descriptor indicates that the device is off spec (e.g. wrong wTotalLength).
       // Parsed interfaces should still be usable
-<<<<<<< HEAD
       TU_LOG_USBH("Encountered a zero-length descriptor after %" PRIu32 " bytes\r\n", (uint32_t)p_desc - (uint32_t)desc_cfg);
-=======
-      TU_LOG_USBH("Encountered a zero-length descriptor after %" PRIu32 "bytes\r\n", (uint32_t)p_desc - (uint32_t)desc_cfg);
->>>>>>> 1cfc88db
       break;
     }
 
