/* 
 * The MIT License (MIT)
 *
 * Copyright 2021 Bridgetek Pte Ltd
 *
 * Permission is hereby granted, free of charge, to any person obtaining a copy
 * of this software and associated documentation files (the "Software"), to deal
 * in the Software without restriction, including without limitation the rights
 * to use, copy, modify, merge, publish, distribute, sublicense, and/or sell
 * copies of the Software, and to permit persons to whom the Software is
 * furnished to do so, subject to the following conditions:
 *
 * The above copyright notice and this permission notice shall be included in
 * all copies or substantial portions of the Software.
 *
 * THE SOFTWARE IS PROVIDED "AS IS", WITHOUT WARRANTY OF ANY KIND, EXPRESS OR
 * IMPLIED, INCLUDING BUT NOT LIMITED TO THE WARRANTIES OF MERCHANTABILITY,
 * FITNESS FOR A PARTICULAR PURPOSE AND NONINFRINGEMENT. IN NO EVENT SHALL THE
 * AUTHORS OR COPYRIGHT HOLDERS BE LIABLE FOR ANY CLAIM, DAMAGES OR OTHER
 * LIABILITY, WHETHER IN AN ACTION OF CONTRACT, TORT OR OTHERWISE, ARISING FROM,
 * OUT OF OR IN CONNECTION WITH THE SOFTWARE OR THE USE OR OTHER DEALINGS IN
 * THE SOFTWARE.
 *
 * This file is part of the TinyUSB stack.
 */

/* 
 * Contains code adapted from Bridgetek Pte Ltd via license terms stated 
 * in https://brtchip.com/BRTSourceCodeLicenseAgreement
 */

#include "tusb_option.h"

#if CFG_TUD_ENABLED && \
  (CFG_TUSB_MCU == OPT_MCU_FT90X || CFG_TUSB_MCU == OPT_MCU_FT93X) 

#include <stdint.h>
#include <ft900.h>
#include <registers/ft900_registers.h>

#define USBD_USE_STREAMS

#include "device/dcd.h"

//--------------------------------------------------------------------+
// MACRO TYPEDEF CONSTANT ENUM DECLARATION
//--------------------------------------------------------------------+

// Board code will determine the state of VBUS from USB host.
extern int8_t board_ft9xx_vbus(void);
extern int board_uart_write(void const *buf, int len);

// Static array to store an incoming SETUP request for processing by tinyusb.
CFG_TUSB_MEM_SECTION CFG_TUSB_MEM_ALIGN
static uint8_t _ft9xx_setup_packet[8];

struct ft9xx_xfer_state
{
  volatile uint8_t ready; // OUT Transfer has been received and waiting for transfer.
  volatile uint8_t valid; // Transfer is pending and total_size, remain_size, and buff_ptr are valid.
  
  int16_t total_size; // Total transfer size in bytes for this transfer.
  int16_t remain_size; // Total remaining in transfer.
  uint8_t *buff_ptr; // Pointer to buffer to transmit from or receive to.

  uint8_t type; // Endpoint type. Of type USBD_ENDPOINT_TYPE from endpoint descriptor.
  uint8_t dir; // Endpoint direction. TUSB_DIR_OUT or TUSB_DIR_IN. For control endpoint this is the current direction.
  uint16_t buff_size; // Actual size of buffer RAM used by endpoint.
  uint16_t size; // Max packet size for endpoint from endpoint descriptor.
};
// Endpoint description array for each endpoint.
static struct ft9xx_xfer_state ep_xfer[USBD_MAX_ENDPOINT_COUNT];
// USB speed.
static tusb_speed_t _speed;

// Interrupt handlers.
void _ft9xx_usbd_ISR(void); // Interrupt handler for USB device.
void ft9xx_usbd_pm_ISR(void); // Interrupt handler for USB device for power management (called by board).

// Internal functions forward declarations.
static uint16_t _ft9xx_edpt_xfer_out(uint8_t ep_number, uint8_t *buffer, uint16_t xfer_bytes);
static uint16_t _ft9xx_edpt_xfer_in(uint8_t ep_number, uint8_t *buffer, uint16_t xfer_bytes);
static void _ft9xx_reset_edpts(void);
static inline void _ft9xx_phy_enable(bool en);
static void _ft9xx_usb_speed(void);
static void _dcd_ft9xx_attach(void);
static void _dcd_ft9xx_detach(void) __attribute__((unused));
static uint16_t _ft9xx_dusb_in(uint8_t ep_number, const uint8_t *buffer, uint16_t length);
static uint16_t _ft9xx_dusb_out(uint8_t ep_number, uint8_t *buffer, uint16_t length);

// Internal functions.

// Manage an OUT transfer from the host.
// This can be up-to the maximum packet size of the endpoint.
// Continuation of a transfer beyond the maximum packet size is performed 
// by the interrupt handler.
static uint16_t _ft9xx_edpt_xfer_out(uint8_t ep_number, uint8_t *buffer, uint16_t xfer_bytes)
{
  //Note: this is called from only the interrupt handler when an OUT transfer is called.
  uint16_t ep_size = ep_xfer[ep_number].size;
  (void)ep_size;
  if (xfer_bytes > ep_size)
  {
    xfer_bytes = ep_size;
  }

  // Wait until the endpoint has finished - it should be complete!
  //while (!(USBD_EP_SR_REG(ep_number) & MASK_USBD_EPxSR_OPRDY))
    //;

  // Send the first packet of max packet size
  xfer_bytes = _ft9xx_dusb_out(ep_number, (uint8_t *)buffer, xfer_bytes);
  if (ep_number == USBD_EP_0)
  {
    // Set flags to indicate data ready.
    USBD_EP_SR_REG(USBD_EP_0) = (MASK_USBD_EP0SR_OPRDY);
  }
  else
  {
    USBD_EP_SR_REG(ep_number) = (MASK_USBD_EPxSR_OPRDY);
  }

  return xfer_bytes;
}

// Manage an IN transfer to the host.
// This can be up-to the maximum packet size of the endpoint.
// Continuation of a transfer beyond the maximum packet size is performed 
// by the interrupt handler.
static uint16_t _ft9xx_edpt_xfer_in(uint8_t ep_number, uint8_t *buffer, uint16_t xfer_bytes)
{
  //Note: this may be called from the interrupt handler or from normal code.
  uint8_t end = 0;
  uint16_t ep_size = ep_xfer[ep_number].size;
  (void)ep_size;

  if ((xfer_bytes == 0) || (xfer_bytes < ep_size))
  {
    end = 1;
  }
  else
  {
    xfer_bytes = ep_size;
  }

  if (ep_number == USBD_EP_0)
  {
    // An IN direction SETUP can be interrupted by an OUT packet.
    // This will result in a STALL generated by the silicon.
    while (USBD_EP_SR_REG(USBD_EP_0) & MASK_USBD_EP0SR_STALL)
    {
      // Clear the STALL and finish the transaction.
      USBD_EP_SR_REG(USBD_EP_0) = (MASK_USBD_EP0SR_STALL);
    }
  }
  else
  {
    // If there is data to transmit then wait until the IN buffer
    // for the endpoint is empty.
    // This does not apply to interrupt endpoints.
    if (ep_xfer[ep_number].type != TUSB_XFER_INTERRUPT)
    {
      uint8_t sr_reg;
      do
      {
        sr_reg = USBD_EP_SR_REG(ep_number);
      } while (sr_reg & MASK_USBD_EPxSR_INPRDY);
    }
  }

  // Do not send a ZLP for interrupt endpoints.
  if ((ep_xfer[ep_number].type != TUSB_XFER_INTERRUPT) || (xfer_bytes > 0))
  {
    xfer_bytes = _ft9xx_dusb_in(ep_number, (uint8_t *)buffer, xfer_bytes);
  }

  if (ep_number == USBD_EP_0)
  {
    if (end)
    {
      // Set flags to indicate data ready and transfer complete.
      USBD_EP_SR_REG(USBD_EP_0) = MASK_USBD_EP0SR_INPRDY | MASK_USBD_EP0SR_DATAEND;
    }
    else
    {
      // Set flags to indicate data ready.
      USBD_EP_SR_REG(USBD_EP_0) = (MASK_USBD_EP0SR_INPRDY);
    }
  }
  else
  {
    // Set flags to indicate data ready.
    USBD_EP_SR_REG(ep_number) = (MASK_USBD_EPxSR_INPRDY);
  }

  return xfer_bytes;
}

// Reset all non-control endpoints to a default state. 
// Control endpoint is always enabled and ready. All others disabled.
static void _ft9xx_reset_edpts(void)
{
  // Disable all endpoints and remove configuration values.
  for (int i = 1; i < USBD_MAX_ENDPOINT_COUNT; i++)
  {
    // Clear settings.
    tu_memclr(&ep_xfer[i], sizeof(struct ft9xx_xfer_state));
    // Disable hardware.
    USBD_EP_CR_REG(i) = 0;
  }
  
  // Enable interrupts from USB device control.
  USBD_REG(cmie) = MASK_USBD_CMIE_ALL;
}

// Enable or disable the USB PHY.
static inline void _ft9xx_phy_enable(bool en)
{
  if (en)
    SYS->PMCFG_L |= MASK_SYS_PMCFG_DEV_PHY_EN;
  else
    SYS->PMCFG_L &= ~MASK_SYS_PMCFG_DEV_PHY_EN;
}

// Safely connect to the USB.
static void _dcd_ft9xx_attach(void)
{
  uint8_t reg;

  CRITICAL_SECTION_BEGIN
  // Disable device responses.
  USBD_REG(faddr) = 0;

  // Reset USB Device.
  SYS->MSC0CFG = SYS->MSC0CFG | MASK_SYS_MSC0CFG_DEV_RESET_ALL;
  // Disable device connect/disconnect/host reset detection.
  SYS->PMCFG_H = MASK_SYS_PMCFG_DEV_DIS_DEV;
  SYS->PMCFG_H = MASK_SYS_PMCFG_DEV_CONN_DEV;
  SYS->PMCFG_L = SYS->PMCFG_L & (~MASK_SYS_PMCFG_DEV_DETECT_EN);

  // Enable Chip USB device clock/PM configuration.
  sys_enable(sys_device_usb_device);
  CRITICAL_SECTION_END;

  // Wait a short time to get started.
  delayms(1);

  CRITICAL_SECTION_BEGIN
  // Turn off the device enable bit.
#if BOARD_TUD_MAX_SPEED == OPT_MODE_HIGH_SPEED
  USBD_REG(fctrl) = 0;
#else // BOARD_TUD_MAX_SPEED == OPT_MODE_FULL_SPEED
  //Set the full speed only bit if required.
  USBD_REG(fctrl) = MASK_USBD_FCTRL_MODE_FS_ONLY;
#endif // BOARD_TUD_MAX_SPEED

  // Clear first reset and suspend interrupts.
  do
  {
    reg = USBD_REG(cmif);
    USBD_REG(cmif) = reg;
  } while (reg);
  // Clear any endpoint interrupts.
  reg = USBD_REG(epif);
  USBD_REG(epif) = reg;

  // Disable all interrupts from USB device control before attaching interrupt.
  USBD_REG(cmie) = 0;
  CRITICAL_SECTION_END;

  // Enable device connect/disconnect/host reset detection.
  // Set device detect and remote wakeup enable interrupt enables.
  SYS->PMCFG_L = SYS->PMCFG_L | MASK_SYS_PMCFG_DEV_DETECT_EN;

#if defined(__FT930__)
  // Setup VBUS detect
  SYS->MSC0CFG = SYS->MSC0CFG | MASK_SYS_MSC0CFG_USB_VBUS_EN;
#endif
}

// Gracefully disconnect from the USB.
static void _dcd_ft9xx_detach(void)
{
  // Disable device connect/disconnect/host reset detection.
  SYS->PMCFG_L = SYS->PMCFG_L & (~MASK_SYS_PMCFG_DEV_DETECT_EN);

#if defined(__FT930__)
  // Disable VBUS detection.
  SYS->MSC0CFG = SYS->MSC0CFG & (~MASK_SYS_MSC0CFG_USB_VBUS_EN);
#endif
  CRITICAL_SECTION_BEGIN
  // Disable interrupts from USB.
  USBD_REG(epie) = 0;
  USBD_REG(cmie) = 0;
  // Turn off the device enable bit.
  USBD_REG(fctrl) = 0;
  CRITICAL_SECTION_END;

  delayms(1);

  // Disable USB PHY
  dcd_disconnect(BOARD_TUD_RHPORT);
  delayms(1);

  // Disable Chip USB device clock/PM configuration.
  sys_disable(sys_device_usb_device);

  // Reset USB Device... Needed for Back voltage D+ to be <400mV
  SYS->MSC0CFG = SYS->MSC0CFG | MASK_SYS_MSC0CFG_DEV_RESET_ALL;

  delayms(1);
  // Set device detect and remote wakeup enable interrupt enables.
  SYS->PMCFG_L = SYS->PMCFG_L | MASK_SYS_PMCFG_DEV_DETECT_EN;

#if defined(__FT930__)
  // Setup VBUS detect
  SYS->MSC0CFG = SYS->MSC0CFG | MASK_SYS_MSC0CFG_USB_VBUS_EN;
#endif
}

// Determine the speed of the USB to which we are connected.
// Set the speed of the PHY accordingly. 
// High speed can be disabled through CFG_TUSB_RHPORT0_MODE or CFG_TUD_MAX_SPEED settings.
static void _ft9xx_usb_speed(void)
{
	uint8_t  fctrl_val;

	// If USB device function is already enabled then disable it.
	if (USBD_REG(fctrl) & MASK_USBD_FCTRL_USB_DEV_EN) {
		USBD_REG(fctrl) = (USBD_REG(fctrl) & (~MASK_USBD_FCTRL_USB_DEV_EN));
		delayus(200);
	}

#if BOARD_TUD_MAX_SPEED == OPT_MODE_HIGH_SPEED

	/* Detect high or full speed */
	fctrl_val = MASK_USBD_FCTRL_USB_DEV_EN;
#if defined(__FT900__)
	if (!sys_check_ft900_revB())//if 90x series is rev C
	{
		fctrl_val |= MASK_USBD_FCTRL_IMP_PERF;
	}
#endif
	USBD_REG(fctrl) = fctrl_val;

#if defined(__FT930__)
	delayus(200);

	_speed = (SYS->MSC0CFG & MASK_SYS_MSC0CFG_HIGH_SPED_MODE) ?
		TUSB_SPEED_HIGH : TUSB_SPEED_FULL;
#else /* __FT930__ */
	/* Detection by SOF */
	while (!(USBD_REG(cmif) & MASK_USBD_CMIF_SOFIRQ));
	USBD_REG(cmif) = MASK_USBD_CMIF_SOFIRQ;
	delayus(125 + 5);
	_speed = (USBD_REG(cmif) & MASK_USBD_CMIF_SOFIRQ) ?
		TUSB_SPEED_HIGH : TUSB_SPEED_FULL;
  dcd_event_bus_reset(BOARD_TUD_RHPORT, _speed, true);

#endif /* !__FT930__ */

#else // BOARD_TUD_MAX_SPEED == OPT_MODE_FULL_SPEED

	/* User force set to full speed */
  _speed = TUSB_SPEED_FULL;
  fctrl_val =
			MASK_USBD_FCTRL_USB_DEV_EN | MASK_USBD_FCTRL_MODE_FS_ONLY;
#if defined(__FT900__)
	if (!sys_check_ft900_revB())//if 90x series is rev C
	{
			fctrl_val |= MASK_USBD_FCTRL_IMP_PERF;
	}
#endif
	USBD_REG(fctrl) = fctrl_val;
  dcd_event_bus_reset(BOARD_TUD_RHPORT, _speed, true);
	return;

#endif // BOARD_TUD_MAX_SPEED
}

// Send a buffer to the USB IN FIFO.
// When the macro USBD_USE_STREAMS is defined this will stream a buffer of data 
// to the FIFO using the most efficient MCU streamout combination.
// If streaming is disabled then it will send each byte of the buffer in turn 
// to the FIFO. The is no reason to not stream.
// The total number of bytes sent to the FIFO is returned.
static uint16_t _ft9xx_dusb_in(uint8_t ep_number, const uint8_t *buffer, uint16_t length)
{
  uint16_t bytes_read = 0;
  uint16_t buff_size = length;
  
#ifdef USBD_USE_STREAMS
  volatile uint8_t *data_reg;

  data_reg = (volatile uint8_t *)&(USBD->ep[ep_number].epxfifo);
  if (buff_size)
  {
    if (((uint32_t)buffer) % 4 == 0)
    {
      uint16_t aligned = buff_size & (~3);
      uint16_t left = buff_size & 3;

      if (aligned)
      {
        __asm__ volatile("streamout.l %0,%1,%2"
                         :
                         : "r"(data_reg), "r"(buffer), "r"(aligned));
        buffer += aligned;
      }
      if (left)
      {
        __asm__ volatile("streamout.b %0,%1,%2"
                         :
                         : "r"(data_reg), "r"(buffer), "r"(left));
      }
    }
    else
    {
      __asm__ volatile("streamout.b %0,%1,%2"
                       :
                       : "r"(data_reg), "r"(buffer), "r"(buff_size));
    }
    bytes_read = buff_size;
  }
#else // USBD_USE_STREAMS
  
  bytes_read = buff_size;
  while (buff_size--)
  {
    USBD_EP_FIFO_REG(ep_number) = *buffer++;
  };

#endif // USBD_USE_STREAMS

  return bytes_read;
}

// Receive a buffer from the USB OUT FIFO.
// When the macro USBD_USE_STREAMS is defined this will stream from the FIFO
// to a buffer of data using the most efficient MCU streamin combination.
// If streaming is disabled then it will receive each byte from the FIFO in turn 
// to the buffer. The is no reason to not stream.
// The total number of bytes received from the FIFO is returned.
static uint16_t _ft9xx_dusb_out(uint8_t ep_number, uint8_t *buffer, uint16_t length)
{
#ifdef USBD_USE_STREAMS
  volatile uint8_t *data_reg;
#endif // USBD_USE_STREAMS
  uint16_t bytes_read = 0;
  uint16_t buff_size = length;
  
  if (length > 0)
  {
    if (ep_number == USBD_EP_0)
    {
      buff_size = USBD_EP_CNT_REG(USBD_EP_0);
    }
    else
    {
      if (USBD_EP_SR_REG(ep_number) & (MASK_USBD_EPxSR_OPRDY))
      {
        buff_size = USBD_EP_CNT_REG(ep_number);
      }
    }
  }

  // Only read as many bytes as we have space for.
  if (buff_size > length)
    buff_size = length;

#ifdef USBD_USE_STREAMS
  data_reg = (volatile uint8_t *)&(USBD->ep[ep_number].epxfifo);
  if (buff_size)
  {
    if ((uint32_t)buffer % 4 == 0)
    {
      uint16_t aligned = buff_size & (~3);
      uint16_t left = buff_size & 3;

      if (aligned)
      {
        __asm__ volatile("streamin.l %0,%1,%2"
                         :
                         : "r"(buffer), "r"(data_reg), "r"(aligned));
        buffer += aligned;
      }
      if (left)
      {
        __asm__ volatile("streamin.b %0,%1,%2"
                         :
                         : "r"(buffer), "r"(data_reg), "r"(left));
      }
    }
    else
    {
      __asm__ volatile("streamin.b %0,%1,%2"
                       :
                       : "r"(buffer), "r"(data_reg), "r"(buff_size));
    }
    bytes_read = buff_size;
  }
#else // USBD_USE_STREAMS

  bytes_read = buff_size;
  while (buff_size--)
  {
    *buffer++ = USBD_EP_FIFO_REG(ep_number);
  }

#endif // USBD_USE_STREAMS

  return bytes_read;
}

/*------------------------------------------------------------------*/
/* Device API
 *------------------------------------------------------------------*/

// Initialize controller to device mode
void dcd_init(uint8_t rhport)
{
  TU_LOG2("FT9xx initialisation\r\n");

  _dcd_ft9xx_attach();

  interrupt_attach(interrupt_usb_device, (int8_t)interrupt_usb_device, _ft9xx_usbd_ISR);

  dcd_connect(rhport);
}

// Enable device interrupt
void dcd_int_enable(uint8_t rhport)
{
  (void)rhport;
  TU_LOG3("FT9xx int enable\r\n");

  // Peripheral devices interrupt enable.
  interrupt_enable_globally();
}

// Disable device interrupt
void dcd_int_disable(uint8_t rhport)
{
  (void)rhport;
  TU_LOG3("FT9xx int disable\r\n");

  // Peripheral devices interrupt disable.
  interrupt_disable_globally();
}

// Receive Set Address request, mcu port must also include status IN response
void dcd_set_address(uint8_t rhport, uint8_t dev_addr)
{
  (void)rhport;
  (void)dev_addr;

  // Respond with status. There is no checking that the address is in range.
  dcd_edpt_xfer(rhport, tu_edpt_addr(USBD_EP_0, TUSB_DIR_IN), NULL, 0);

  // Set the update bit for the address register.
  dev_addr |= 0x80;

  // Modify the address register within a critical section.
  CRITICAL_SECTION_BEGIN
  {
    USBD_REG(faddr) = dev_addr;
  }
  CRITICAL_SECTION_END;
}

// Invoked when a control transfer's status stage is complete.
// May help DCD to prepare for next control transfer, this API is optional.
#if 0 // never called
void dcd_edpt0_status_complete(uint8_t rhport, tusb_control_request_t const * request)
{
  (void) rhport;

  if (request->bmRequestType_bit.recipient == TUSB_REQ_RCPT_DEVICE &&
      request->bmRequestType_bit.type == TUSB_REQ_TYPE_STANDARD )
  {
    if (request->bRequest == TUSB_REQ_SET_ADDRESS)
    {
    }
    else if (request->bRequest == TUSB_REQ_SET_CONFIGURATION)
    {
    }
  }
}
#endif // 0

// Wake up host
void dcd_remote_wakeup(uint8_t rhport)
{
  (void)rhport;

  SYS->MSC0CFG = SYS->MSC0CFG | MASK_SYS_MSC0CFG_DEV_RMWAKEUP;

  // At least 2 ms of delay needed for RESUME Data K state.
  delayms(2); 

  SYS->MSC0CFG &= ~MASK_SYS_MSC0CFG_DEV_RMWAKEUP;

  // Enable USB PHY and determine current bus speed.
  dcd_connect(rhport);
}

// Connect by enabling internal pull-up resistor on D+/D-
void dcd_connect(uint8_t rhport)
{
  (void)rhport;
  TU_LOG2("FT9xx connect\r\n");

  CRITICAL_SECTION_BEGIN
  // Is device connected?
  if (board_ft9xx_vbus())
  {
    // Clear/disable address register.
    USBD_REG(faddr) = 0;
    _ft9xx_phy_enable(true);

    // Determine bus speed and signal speed to tusb.
    _ft9xx_usb_speed();
  }
  
  // Setup the control endpoint only.
#if CFG_TUD_ENDPOINT0_SIZE == 64
  USBD_EP_CR_REG(USBD_EP_0) = (USBD_EP0_MAX_SIZE_64 << BIT_USBD_EP0_MAX_SIZE);
#elif CFG_TUD_ENDPOINT0_SIZE == 32
  USBD_EP_CR_REG(USBD_EP_0) = (USBD_EP0_MAX_SIZE_32 << BIT_USBD_EP0_MAX_SIZE);
#elif CFG_TUD_ENDPOINT0_SIZE == 16
  USBD_EP_CR_REG(USBD_EP_0) = (USBD_EP0_MAX_SIZE_16 << BIT_USBD_EP0_MAX_SIZE);
#elif CFG_TUD_ENDPOINT0_SIZE == 8
  USBD_EP_CR_REG(USBD_EP_0) = (USBD_EP0_MAX_SIZE_8 << BIT_USBD_EP0_MAX_SIZE);
#else
#error "CFG_TUD_ENDPOINT0_SIZE must be defined with a value of 8, 16, 32 or 64."
#endif
  CRITICAL_SECTION_END;

  // Configure the control endpoint.
  ep_xfer[USBD_EP_0].size = CFG_TUD_ENDPOINT0_SIZE;
  ep_xfer[USBD_EP_0].type = TUSB_XFER_CONTROL;

  // Enable interrupts on EP0.
  USBD_REG(epie) = (MASK_USBD_EPIE_EP0IE);

  // Restore default endpoint state.
  _ft9xx_reset_edpts();
}

// Disconnect by disabling internal pull-up resistor on D+/D-
void dcd_disconnect(uint8_t rhport)
{
  (void)rhport;
  TU_LOG2("FT9xx disconnect\r\n");

  // Disable the USB PHY.
  _ft9xx_phy_enable(false);
}

void dcd_sof_enable(uint8_t rhport, bool en)
{
  (void) rhport;
  (void) en;

  // TODO implement later
}

//--------------------------------------------------------------------+
// Endpoint API
//--------------------------------------------------------------------+

// Configure endpoint's registers according to descriptor
bool dcd_edpt_open(uint8_t rhport, tusb_desc_endpoint_t const *ep_desc)
{
  (void)rhport;
  uint8_t const ep_number = tu_edpt_number(ep_desc->bEndpointAddress);
  uint8_t const ep_dir = tu_edpt_dir(ep_desc->bEndpointAddress);
  uint8_t const ep_type = ep_desc->bmAttributes.xfer;
  uint16_t const ep_size = tu_edpt_packet_size(ep_desc); // Mask size per packet, bits 10..0.
  uint16_t ep_buff_size;
  uint8_t ep_reg_size = USBD_EP_MAX_SIZE_8;
  uint8_t ep_reg_data = 0;
  int16_t total_ram;

  TU_LOG2("FT9xx endpoint open %d %c\r\n", ep_number, ep_dir?'I':'O');

  // Check that the requested endpoint number is allowable.
  if (ep_number >= USBD_MAX_ENDPOINT_COUNT)
  {
    TU_LOG1("FT9xx endpoint not valid: requested %d max %d\r\n", ep_number, USBD_MAX_ENDPOINT_COUNT);
    return false;
  }

  // Calculate the physical size of the endpoint as a power of 2. This may be more than
  // the requested size.
  while (ep_size > (8 * (1 << ep_reg_size)))
  {
    ep_reg_size++;
  }
  if (ep_reg_size > USBD_EP_MAX_SIZE_1024)
  {
    TU_LOG1("FT9xx endpoint size not valid: requested %d max 1024\r\n", ep_size);
    return false;
  }
  // Calculate actual amount of buffer RAM used by this endpoint. This may be more than the 
  // requested size.
  ep_buff_size = 8 << ep_reg_size;

  if (ep_number > 0)
  {
    // Set EP cmd parameters...
    ep_reg_data |= (ep_reg_size << BIT_USBD_EP_MAX_SIZE);

    if (ep_xfer[ep_number].type != USBD_EP_TYPE_DISABLED)
    {
      // This could be because an endpoint has been assigned with the same number.
      // On FT9xx, IN and OUT endpoints may not have the same number. e.g. There 
      // cannot been an 0x81 and 0x01 endpoint.
      TU_LOG1("FT9xx endpoint %d already assigned\r\n", ep_number);
      return false;
    }

    // Check that there is enough buffer RAM to allocate to this new endpoint.
    // Available buffer RAM depends on the device revision.
    // The IN and OUT buffer RAM should be the same size.
    if (ep_dir == USBD_DIR_IN) 
      total_ram = USBD_RAMTOTAL_IN;
    else
      total_ram = USBD_RAMTOTAL_OUT;
    // Work out how much has been allocated to existing endpoints.
    // The total RAM allocated should always be a positive number as this
    // algorithm should not let it go below zero.
    for (int i = 1; i < USBD_MAX_ENDPOINT_COUNT; i++)
    {
      if (ep_xfer[i].type != USBD_EP_TYPE_DISABLED)
      {
        if (ep_xfer[i].dir == ep_dir)
        {
          total_ram -= ep_xfer[i].buff_size;
        }
      }
    }

    if (sys_check_ft900_revB())
    {
      // The control endpoint is taken into account as well on RevB silicon.
      total_ram -= ep_xfer[0].buff_size;
    }

    // Make sure we have enough space. The corner case is having zero bytes
    // free which means that total_ram must be signed as zero bytes free is
    // allowable.
    if (total_ram < ep_buff_size)
    {
      TU_LOG1("FT9xx insufficient buffer RAM for endpoint %d\r\n", ep_number);
      return false;    
    }

    // Set the type of this endpoint in the control register.
    if (ep_type == TUSB_XFER_BULK)
      ep_reg_data |= (USBD_EP_DIS_BULK << BIT_USBD_EP_CONTROL_DIS);
    else if (ep_type == TUSB_XFER_INTERRUPT)
      ep_reg_data |= (USBD_EP_DIS_INT << BIT_USBD_EP_CONTROL_DIS);
    else if (ep_type == TUSB_XFER_ISOCHRONOUS)
      ep_reg_data |= (USBD_EP_DIS_ISO << BIT_USBD_EP_CONTROL_DIS);
    // Set the direction of this endpoint in the control register.
    if (ep_dir == USBD_DIR_IN)
      ep_reg_data |= MASK_USBD_EPxCR_DIR;
    // Do not perform double buffering.
    //if (<double buffering flag> != USBD_DB_OFF)
    //ep_reg_data |= MASK_USBD_EPxCR_DB;
    // Set the control register for this endpoint.
    USBD_EP_CR_REG(ep_number) = ep_reg_data;
    TU_LOG2("FT9xx endpoint setting %x\r\n", ep_reg_data);
  }
  else
  {
    // Set the control register for endpoint zero.
    USBD_EP_CR_REG(USBD_EP_0) = (ep_reg_size << BIT_USBD_EP0_MAX_SIZE);
  }

  CRITICAL_SECTION_BEGIN
  // Store the endpoint characteristics for later reference.
  ep_xfer[ep_number].dir = ep_dir;
  ep_xfer[ep_number].type = ep_type;
  ep_xfer[ep_number].size = ep_size;
  ep_xfer[ep_number].buff_size = ep_buff_size;

  // Clear register transaction continuation and signalling state.
  ep_xfer[ep_number].ready = 0;
  ep_xfer[ep_number].valid = 0;
  ep_xfer[ep_number].buff_ptr = NULL;
  ep_xfer[ep_number].total_size = 0;
  ep_xfer[ep_number].remain_size = 0;
  CRITICAL_SECTION_END

  return true;
}

// Close all endpoints.
void dcd_edpt_close_all(uint8_t rhport)
{
  (void)rhport;
  // Reset the endpoint configurations.
  _ft9xx_reset_edpts();
}

// Submit a transfer, When complete dcd_event_xfer_complete() is invoked to notify the stack
bool dcd_edpt_xfer(uint8_t rhport, uint8_t ep_addr, uint8_t *buffer, uint16_t total_bytes)
{
  (void)rhport;
  uint8_t ep_number = tu_edpt_number(ep_addr);
  uint8_t ep_dir = tu_edpt_dir(ep_addr);
  uint16_t xfer_bytes;
  bool status = false;

  // We will attempt to transfer the buffer. If it is less than or equal to the  endpoint
  // maximum packet size then the whole buffer will be transferred. If it is larger then
  // the interrupt handler will transfer the remainder.
  // ep_xfer is used to tell the interrupt handler what to do.
  // ep_xfer can be used at interrupt level to continue transfers.
  CRITICAL_SECTION_BEGIN

  // Transfer currently in progress.
  if (ep_xfer[ep_number].valid == 0)
  {
    ep_xfer[ep_number].total_size = total_bytes;
    ep_xfer[ep_number].remain_size = total_bytes;
    ep_xfer[ep_number].buff_ptr = buffer;
    
    if (ep_number == USBD_EP_0)
    {
      ep_xfer[USBD_EP_0].dir = ep_dir;
    }
    else
    {
      // Enable the interrupt for this endpoint allowing the interrupt handler to report
      // continue the transfer and signal completion.
      USBD_REG(epie) = USBD_REG(epie) | (1 << ep_number);
    }

    if (ep_dir == TUSB_DIR_IN)
    {
      // For IN transfers send the first packet as a starter. Interrupt handler to complete
      // this if it is larger than one packet.
      xfer_bytes = _ft9xx_edpt_xfer_in(ep_number, buffer, total_bytes);

      ep_xfer[ep_number].buff_ptr += xfer_bytes;
      ep_xfer[ep_number].remain_size -= xfer_bytes;

      // Tell the interrupt handler to signal dcd_event_xfer_complete on completion.
      ep_xfer[ep_number].valid = 1;
    }
    else // (dir == TUSB_DIR_OUT)
    {
      // For OUT transfers on the control endpoint.
      // The host may already have performed the first data transfer after the SETUP packet
      // before the transfer is setup for it.
      if (ep_xfer[ep_number].ready)
      {
        // We have received a data packet on the endpoint without a transfer
        // being initialised. This can be because the host has sent this packet before
        // a new transfer has been initiated on the endpoint.
        // We will now stream the data from the FIFO.
        ep_xfer[ep_number].ready = 0;

        // Transfer incoming data from an OUT packet to the buffer.
        xfer_bytes = _ft9xx_edpt_xfer_out(ep_number, buffer, total_bytes);

        // Report completion of the transfer.
        dcd_event_xfer_complete(BOARD_TUD_RHPORT, ep_number /*| TUSB_DIR_OUT_MASK */, xfer_bytes, XFER_RESULT_SUCCESS, false);
      }
      else
      {
        // Tell the interrupt handler to wait for the packet to be received and
        // then report the transfer complete with dcd_event_xfer_complete.
        ep_xfer[ep_number].valid = 1;
      }
    } 
    status = true;
  }
  else
  {
    // Note: should not arrive here.
  }

  CRITICAL_SECTION_END

  return status;
}

// Submit a transfer where is managed by FIFO, When complete dcd_event_xfer_complete() is invoked to notify the stack - optional, however, must be listed in usbd.c
bool dcd_edpt_xfer_fifo(uint8_t rhport, uint8_t ep_addr, tu_fifo_t *ff, uint16_t total_bytes)
{
  (void)rhport;
  (void)ep_addr;
  (void)ff;
  (void)total_bytes;
  bool status = false;
  return status;
}

// Stall endpoint (non-control endpoint)
void dcd_edpt_stall(uint8_t rhport, uint8_t ep_addr)
{
  uint8_t ep_number = tu_edpt_number(ep_addr);
  (void)rhport;

  CRITICAL_SECTION_BEGIN
  if (ep_number == USBD_EP_0)
  {
    USBD_EP_CR_REG(USBD_EP_0) = USBD_EP_CR_REG(USBD_EP_0) |
                              MASK_USBD_EP0CR_SDSTL;
  }
  else
  {
    USBD_EP_CR_REG(ep_number) = USBD_EP_CR_REG(ep_number) |
                              MASK_USBD_EPxCR_SDSTL;
    USBD_EP_SR_REG(ep_number) = MASK_USBD_EPxSR_CLR_TOGGLE |
                              MASK_USBD_EPxSR_FIFO_FLUSH;
  }
  CRITICAL_SECTION_END
}

// Clear stall (non-control endpoint), data toggle is also reset to DATA0 
void dcd_edpt_clear_stall(uint8_t rhport, uint8_t ep_addr)
{
  uint8_t ep_number = tu_edpt_number(ep_addr);
  (void)rhport;

  if (ep_number > USBD_EP_0)
  {
    CRITICAL_SECTION_BEGIN
    USBD_EP_CR_REG(ep_number) = USBD_EP_CR_REG(ep_number) &
                              (~MASK_USBD_EPxCR_SDSTL);
    USBD_EP_SR_REG(ep_number) = MASK_USBD_EPxSR_CLR_TOGGLE;

    // Allow transfers to restart.
    ep_xfer[ep_number].ready = 0;
    ep_xfer[ep_number].valid = 0;
    ep_xfer[ep_number].remain_size = 0;
    CRITICAL_SECTION_END
  }
}

// Interrupt handling.

void _ft9xx_usbd_ISR(void)
{
  dcd_int_handler(BOARD_TUD_RHPORT);
}

void dcd_int_handler(uint8_t rhport)
{
  (void)rhport;

  // Read the Common Interrupt Flag Register.
  uint8_t cmif = USBD_REG(cmif);
  // Read the Endpoint Interrupt Flag Register.
#if defined(__FT930__)
  // This is 16 bits on FT93x.
  uint16_t epif = USBD_REG(epif);
#else
  // This is 8 bits on FT90x.
  uint8_t epif = USBD_REG(epif);
#endif

  if (cmif & MASK_USBD_CMIF_ALL)
  {
    // Clear all CMIF bits.
    USBD_REG(cmif) = MASK_USBD_CMIF_ALL;
    if (cmif & MASK_USBD_CMIF_PHYIRQ) //Handle PHY interrupt
    {
    }
    if (cmif & MASK_USBD_CMIF_PIDIRQ) //Handle PIDIRQ interrupt
    {
    }
    if (cmif & MASK_USBD_CMIF_CRC16IRQ) //Handle CRC16IRQ interrupt
    {
    }
    if (cmif & MASK_USBD_CMIF_CRC5IRQ) //Handle CRC5 interrupt
    {
    }
    if (cmif & MASK_USBD_CMIF_RSTIRQ) //Handle Reset interrupt
    {
      // Reset endpoints to default state.
      _ft9xx_reset_edpts();
      dcd_event_bus_reset(BOARD_TUD_RHPORT, _speed, true);
    }
    if (cmif & MASK_USBD_CMIF_SUSIRQ) //Handle Suspend interrupt
    {
      dcd_event_bus_signal(BOARD_TUD_RHPORT, DCD_EVENT_SUSPEND, true);
    }
    if (cmif & MASK_USBD_CMIF_RESIRQ) //Handle Resume interrupt
    {
      dcd_event_bus_signal(BOARD_TUD_RHPORT, DCD_EVENT_RESUME, true);
    }
    if (cmif & MASK_USBD_CMIF_SOFIRQ) //Handle SOF interrupt
    {
      dcd_event_bus_signal(BOARD_TUD_RHPORT, DCD_EVENT_SOF, true);
    }
  }
  // Handle endpoint interrupts.
  if (epif)
  {
    uint16_t xfer_bytes;

    // Check for EP0 interrupts pending.
    if (epif & MASK_USBD_EPIF_EP0IRQ)
    {
      // Clear interrupt register.
      USBD_REG(epif) = MASK_USBD_EPIF_EP0IRQ;
      // Test for an incoming SETUP request on the control endpoint.
      if (USBD_EP_SR_REG(USBD_EP_0) & MASK_USBD_EP0SR_SETUP)
      {
        // If protocol STALL, End the STALL signalling.
        if (USBD_EP_CR_REG(USBD_EP_0) & MASK_USBD_EP0CR_SDSTL)
        {
          // STALL end.
          USBD_EP_CR_REG(USBD_EP_0) = USBD_EP_CR_REG(USBD_EP_0) &
                                      (~MASK_USBD_EP0CR_SDSTL);
          // Clear STALL send.
          USBD_EP_SR_REG(USBD_EP_0) = MASK_USBD_EP0SR_STALL;
        }

<<<<<<< HEAD
        // Host has sent a SETUP packet. Recieve this into the SETUP packet store.
        _ft9xx_dusb_out(USBD_EP_0, (uint8_t *)_ft9xx_setup_packet, sizeof(USB_device_request));
=======
        // Host has sent a SETUP packet. Receive this into the setup packet store.
        _ft90x_dusb_out(USBD_EP_0, (uint8_t *)_ft90x_setup_packet, sizeof(USB_device_request));
>>>>>>> 00c007ed
        
        // Send the packet to tinyusb.
        dcd_event_setup_received(BOARD_TUD_RHPORT, _ft9xx_setup_packet, true);

        // Clear the interrupt that signals a SETUP packet is received.
        USBD_EP_SR_REG(USBD_EP_0) = (MASK_USBD_EP0SR_SETUP);

        // Any SETUP packet will clear the incoming FIFO.
        ep_xfer[USBD_EP_0].ready = 0;

        // Allow new DATA and ACK transfers on the control endpoint.
        ep_xfer[USBD_EP_0].valid = 0;
        return;
      }
      else
      {
        // Check for a complete or partially complete transfers on EP0.
        if (ep_xfer[USBD_EP_0].valid)
        {
          xfer_bytes = (uint16_t)ep_xfer[USBD_EP_0].total_size;

          // Transfer incoming data from an OUT packet to the buffer supplied.        
          if (ep_xfer[USBD_EP_0].dir == TUSB_DIR_OUT)
          {
            xfer_bytes = _ft9xx_edpt_xfer_out(USBD_EP_0, ep_xfer[USBD_EP_0].buff_ptr, xfer_bytes);
          }
          // Now signal completion of data packet.
          dcd_event_xfer_complete(BOARD_TUD_RHPORT, USBD_EP_0 | (ep_xfer[USBD_EP_0].dir ? TUSB_DIR_IN_MASK : 0), 
            xfer_bytes, XFER_RESULT_SUCCESS, true);

          // Incoming FIFO has been cleared.
          ep_xfer[USBD_EP_0].ready = 0;

          // Allow new transfers on the control endpoint.
          ep_xfer[USBD_EP_0].valid = 0;
        }
        // No transfer is in flight for EP0.
        else
        {
          // We have received a data packet on the control endpoint without a transfer
          // being initialised. This can be because the host has sent this packet before
          // a new transfer has been initiated on the control endpoint.
          // We will record that there is data in the FIFO for dcd_edpt_xfer to obtain
          // once the transfer is initiated.
          ep_xfer[USBD_EP_0].ready = 1;
        }
      }
    }
    else // !(epif & MASK_USBD_EPIF_EP0IRQ)
    {
      // Mask out currently disabled endpoints.
      epif &= USBD_REG(epie);

      // Handle complete and partially complete transfers for each endpoint.
      for (uint8_t ep_number = 1; ep_number < USBD_MAX_ENDPOINT_COUNT; ep_number++)
      {
        if ((epif & MASK_USBD_EPIF_IRQ(ep_number)) == 0)
        {
          // No pending interrupt for this endpoint.
          continue;
        }

        if (ep_xfer[ep_number].valid)
        {
          xfer_bytes = 0;

          // Clear interrupt register for this endpoint.
          USBD_REG(epif) = MASK_USBD_EPIF_IRQ(ep_number);

          // Start or continue an OUT transfer.
          if (ep_xfer[ep_number].dir == TUSB_DIR_OUT)
          {
            xfer_bytes = _ft9xx_edpt_xfer_out(ep_number, 
                            ep_xfer[ep_number].buff_ptr, 
                            (uint16_t)ep_xfer[ep_number].remain_size);

            // Report each OUT packet received to the stack.
            dcd_event_xfer_complete(BOARD_TUD_RHPORT, 
                                      ep_number /* | TUSB_DIR_OUT_MASK */, 
                                      xfer_bytes, XFER_RESULT_SUCCESS, true);

            ep_xfer[ep_number].buff_ptr += xfer_bytes;
            ep_xfer[ep_number].remain_size -= xfer_bytes;
          }
          // continue an IN transfer
          else // if (ep_xfer[ep_number].dir == TUSB_DIR_IN)
          {
            if (ep_xfer[ep_number].remain_size > 0)
            {
              xfer_bytes = _ft9xx_edpt_xfer_in(ep_number, 
                            ep_xfer[ep_number].buff_ptr, 
                            (uint16_t)ep_xfer[ep_number].remain_size);

              ep_xfer[ep_number].buff_ptr += xfer_bytes;
              ep_xfer[ep_number].remain_size -= xfer_bytes;
            }

            if (ep_xfer[ep_number].remain_size == 0)
            {
              dcd_event_xfer_complete(BOARD_TUD_RHPORT, 
                                      ep_number | TUSB_DIR_IN_MASK, 
                                      ep_xfer[ep_number].total_size, XFER_RESULT_SUCCESS, true);
            }
          }

          // When the transfer is complete...
          if (ep_xfer[ep_number].remain_size == 0)
          {
            // Finish this transfer and allow new transfers on this endpoint.
            ep_xfer[ep_number].valid = 0;

            // Disable the interrupt for this endpoint now it is complete.
            USBD_REG(epie) = USBD_REG(epie) & (~(1 << ep_number));
          }

          ep_xfer[ep_number].ready = 0;
        }
        // No OUT transfer is in flight for this endpoint.
        else
        {
          if (ep_xfer[ep_number].dir == TUSB_DIR_OUT)
          {
            // We will record that there is data in the FIFO for dcd_edpt_xfer to obtain
            // once the transfer is initiated.
            // Strictly this should not happen for a non-control endpoint. Interrupts
            // are disabled when there are no transfers setup for an endpoint.
            ep_xfer[ep_number].ready = 1;          
          }
        }
      }
    }
  }
}

// Power management interrupt handler. 
// This handles USB device related power management interrupts only.
void ft9xx_usbd_pm_ISR(void)
{
    uint16_t pmcfg = SYS->PMCFG_H;

  // Main interrupt handler is responible for 
  if (pmcfg & MASK_SYS_PMCFG_DEV_CONN_DEV)
  {
      // Signal connection interrupt
      SYS->PMCFG_H = MASK_SYS_PMCFG_PM_GPIO_IRQ_PEND;
      dcd_event_bus_signal(BOARD_TUD_RHPORT, DCD_EVENT_RESUME, true);
  }

  if (pmcfg & MASK_SYS_PMCFG_DEV_DIS_DEV)
  {
      // Signal disconnection interrupt
      SYS->PMCFG_H = MASK_SYS_PMCFG_PM_GPIO_IRQ_PEND;
      dcd_event_bus_signal(BOARD_TUD_RHPORT, DCD_EVENT_UNPLUGGED, true);
  }

  if (pmcfg & MASK_SYS_PMCFG_HOST_RST_DEV)
  {
      // Signal Host Reset interrupt
      SYS->PMCFG_H = MASK_SYS_PMCFG_PM_GPIO_IRQ_PEND;
      dcd_event_bus_signal(BOARD_TUD_RHPORT, DCD_EVENT_BUS_RESET, true);
  }

  if (pmcfg & MASK_SYS_PMCFG_HOST_RESUME_DEV)
  {
      // Signal Host Resume interrupt
      SYS->PMCFG_H = MASK_SYS_PMCFG_PM_GPIO_IRQ_PEND;
      if (!(SYS->MSC0CFG & MASK_SYS_MSC0CFG_DEV_RMWAKEUP))
      {
          // If we are driving K-state on Device USB port;
          // We must maintain the 1ms requirement before resuming the phy
          dcd_event_bus_signal(BOARD_TUD_RHPORT, DCD_EVENT_RESUME, true);
      }
  }
}

#endif<|MERGE_RESOLUTION|>--- conflicted
+++ resolved
@@ -1023,13 +1023,8 @@
           USBD_EP_SR_REG(USBD_EP_0) = MASK_USBD_EP0SR_STALL;
         }
 
-<<<<<<< HEAD
         // Host has sent a SETUP packet. Recieve this into the SETUP packet store.
         _ft9xx_dusb_out(USBD_EP_0, (uint8_t *)_ft9xx_setup_packet, sizeof(USB_device_request));
-=======
-        // Host has sent a SETUP packet. Receive this into the setup packet store.
-        _ft90x_dusb_out(USBD_EP_0, (uint8_t *)_ft90x_setup_packet, sizeof(USB_device_request));
->>>>>>> 00c007ed
         
         // Send the packet to tinyusb.
         dcd_event_setup_received(BOARD_TUD_RHPORT, _ft9xx_setup_packet, true);
