--- conflicted
+++ resolved
@@ -70,16 +70,7 @@
     uint16_t total_len;
     uint16_t len;
     // Amount of data with the hardware
-<<<<<<< HEAD
-    uint transfer_size;
-=======
     uint16_t transfer_size;
-    // Only needed for host mode
-    bool last_buf;
-    // HOST BUG. Host will incorrect write status to top half of buffer
-    // control register when doing transfers > 1 packet
-    uint8_t buf_sel;
->>>>>>> 50a0bddd
     // User buffer in main memory
     uint8_t *user_buf;
 
